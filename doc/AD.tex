--- conflicted
+++ resolved
@@ -2069,11 +2069,7 @@
 
   \fbox{\begin{minipage}{\textwidth}
       This figure assumes the single-use dialect of \ksc{},
-<<<<<<< HEAD
-      in which every binder is used at most once.
-=======
       in which every binder is used exactly once.
->>>>>>> e719a91b
 $$
 \begin{codearray}{ll}
   \mbox{\bf Original function}   & f : S \to T \\
