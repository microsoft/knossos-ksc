--- conflicted
+++ resolved
@@ -11,12 +11,8 @@
            v
      )
 ; MLIR:   %c1{{.*}} = constant 1 : i64
-<<<<<<< HEAD
-; MLIR:   %[[DI:[0-9]+]] = dim %arg0, 0 : memref<?xi64>
-=======
 ; MLIR:   %c0{{.*}} = constant 0 : i64
 ; MLIR:   %[[DI:[0-9]+]] = dim %arg0, %c0 : memref<?xi64>
->>>>>>> 1a212c26
 ; MLIR:   %[[dim:[0-9]+]] = index_cast %[[DI]] : index to i64
 ; MLIR:   %c0{{.*}} = constant 0 : i64
 ; MLIR:   %c0{{.*}} = constant 0 : i64
