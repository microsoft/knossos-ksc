; RUN: ksc-mlir LLVM %s 2> /dev/null

; Some simple vector simplifications

; (size (build K (i)) -> K
(def size_build Integer ()
  (size (build 10 (lam (i : Integer) i)))) ; 10

; (size (build x (i)) -> x
(def size_build_var Integer (x : Integer)
  (size (build x (lam (i : Integer) i)))) ; x

; (index N (build K (i)) -> N
(def index_build Integer ()
  (index 5 (build 10 (lam (i : Integer) i)))) ; 5

; (index x (build y (i)) -> x
; Do we need to check y > x, or assume it is user error if not?
(def index_build_var Integer ((x : Integer) (y : Integer))
  (index x (build y (lam (i : Integer) i)))) ; x

(def main Integer ()
<<<<<<< HEAD
  (print "Eliding build for size const"
      (size_build)
      "Eliding build for size arg"
      (size_build_var 4)
      "Eliding build for index const"
      (index_build)
      "Eliding build for index arg"
      (index_build_var 3 7)))
=======
  (print 
      "Eliding build for size const: " (size_build)  "\n"
      "Eliding build for size arg" (size_build_var 4)  "\n"
      "Eliding build for index const" (index_build)  "\n"
      "Eliding build for index arg" (index_build_var 3 7)  "\n"
      ))
>>>>>>> c95ffa49
<|MERGE_RESOLUTION|>--- conflicted
+++ resolved
@@ -20,20 +20,9 @@
   (index x (build y (lam (i : Integer) i)))) ; x
 
 (def main Integer ()
-<<<<<<< HEAD
-  (print "Eliding build for size const"
-      (size_build)
-      "Eliding build for size arg"
-      (size_build_var 4)
-      "Eliding build for index const"
-      (index_build)
-      "Eliding build for index arg"
-      (index_build_var 3 7)))
-=======
   (print 
       "Eliding build for size const: " (size_build)  "\n"
       "Eliding build for size arg" (size_build_var 4)  "\n"
       "Eliding build for index const" (index_build)  "\n"
       "Eliding build for index arg" (index_build_var 3 7)  "\n"
-      ))
->>>>>>> c95ffa49
+      ))