--- conflicted
+++ resolved
@@ -17,11 +17,8 @@
 if (Test-Path -PathType Container $extensions_dst) {
     write-host "ks-vscode: Deleting $extensions_dst"
     Remove-Item -force -rec $extensions_dst
-<<<<<<< HEAD
-} elseif (Test-Path -PathType Container $extensions_dst) {
-=======
-} elseif (Test-Path $extensions_dst) {
->>>>>>> bb2fa6f1
+}
+elseif (Test-Path $extensions_dst) {
     throw "ks-vscode: Destination $extensions_dst exists, but is not a folder!"
 }
 foreach ($file in $manifest) {
