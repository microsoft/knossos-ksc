(def sub@1V[[Float]],Float,V[[Float]] (Vec n Float) ((a : Vec n Float) (b : Float))
    (build n (lam (i : Integer) (- (index i a) b))))

(def expv (Vec n Float) (v : Vec n Float)
   (build n (lam (i : Integer) (exp (index i v)))))

(def sum@1Float Float (v : Vec n Float)
   (sum v))

(def log@1Float Float (v : Float)
   (log v))

(def add@1Float,Float,Float Float ((a : Float) (b : Float))
   (+ a b))

(def *@1Float,Float,Float Float ((a : Float) (b : Float))
   (* a b))

(def sub@1Integer,Integer,Integer Integer ((a : Integer) (b : Integer))
   (- a b))

<<<<<<< HEAD
;;(def map (Vec n 'b) ((f : Lambda 'a 'b) (v : Vec n 'a))
;;   (build n (lam (i : Integer) (f (index i v)))))
=======
(def >@1Float Bool ((a : Float) (b : Float))
   (> a b))
>>>>>>> 6bbf1d5d
<|MERGE_RESOLUTION|>--- conflicted
+++ resolved
@@ -19,10 +19,8 @@
 (def sub@1Integer,Integer,Integer Integer ((a : Integer) (b : Integer))
    (- a b))
 
-<<<<<<< HEAD
 ;;(def map (Vec n 'b) ((f : Lambda 'a 'b) (v : Vec n 'a))
 ;;   (build n (lam (i : Integer) (f (index i v)))))
-=======
+
 (def >@1Float Bool ((a : Float) (b : Float))
-   (> a b))
->>>>>>> 6bbf1d5d
+   (> a b))