--- conflicted
+++ resolved
@@ -123,21 +123,13 @@
     for arg in configs:
         assert fun_and_grad_matches(pt_fast, ks_fun, arg)
         assert fun_and_grad_matches(pt_fast, pt_nice, arg)
-<<<<<<< HEAD
         if ks_compiled:
             assert fun_and_grad_matches(pt_fast, ks_compiled.apply, arg)
-        timeit(bench_name + ' PyTorch fast', pt_fast, arg)
-        timeit(bench_name + ' PyTorch nice', pt_nice, arg)
-        timeit(bench_name + ' Knossos raw', ks_fun, arg)
-        if ks_compiled:
-            timeit(bench_name + ' Knossos', ks_compiled.apply, arg)
-=======
-        assert fun_and_grad_matches(pt_fast, ks_compiled.apply, arg)
         timeit(bench_name + " PyTorch fast", pt_fast, arg)
         timeit(bench_name + " PyTorch nice", pt_nice, arg)
-        timeit(bench_name + " Knossos", ks_compiled.apply, arg)
-
->>>>>>> 271d1317
+        timeit(bench_name + " Knossos raw", ks_fun, arg)
+        if ks_compiled:
+            timeit(bench_name + " Knossos", ks_compiled.apply, arg)
 
 if __name__ == "__main__":
     import sys
