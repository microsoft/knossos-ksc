--- conflicted
+++ resolved
@@ -40,7 +40,6 @@
             self.time += delta
             self.ncalls += 1
 
-<<<<<<< HEAD
     @staticmethod
     def get_time():
         return time.time_ns() * 1e-9
@@ -48,11 +47,6 @@
 def timeit(msg, fn, arg):
     MAX_TIME = 5 # No no need to run beyond MAX_TIME sec to get accurate benchmarks
     end_time = time.time() + MAX_TIME
-=======
-
-def timeit(msg, fn, arg):
-    print("#Timing: ", msg, fn, arg.shape)
->>>>>>> cdd0b5d9
     inference_timer = time_sampler()
     forward_timer = time_sampler()
     backward_timer = time_sampler()
@@ -78,56 +72,16 @@
 
     csum = grad[0].sum()
 
-<<<<<<< HEAD
     print(f'{msg:20} {csum:12.6e} Runs: {inference_timer.ncalls} | Inference: {inference_timer.ms:10.3f} ms |'
           f' Forward: {forward_timer.ms:10.3f} ms |'
           f' Backward {backward_timer.ms:10.3f} ms | {arg.shape}')
 
 def bench(module_name, bench_name):
-  """
-  Import MODULE_NAME, which defines these functions:
-    bench_name           Knossos-compilable code, should be pretty
-    bench_name_pt        PyTorch reference, should be fast, might not be pretty
-    bench_name_config    Return a sequence of inputs on which to run benchmarking
-  """
-  import inspect
-  import importlib
-
-  mod = importlib.import_module(module_name)
-  for fn in inspect.getmembers(mod, inspect.isfunction):
-    fn_name, fn_obj = fn
-    if fn_name == bench_name + '_bench_configs':
-      configs = list(fn_obj())
-    elif fn_name == bench_name + '_pt':
-      pt_fun = fn_obj
-    elif fn_name == bench_name:
-      ks_fun = fn_obj
-    else:
-      print(f"Ignoring {fn_name}")
-
-  # TODO: elementwise_apply  
-  ks_compiled = ts2mod(ks_fun, example_inputs=(configs[0],))
-
-  for arg in configs:
-    print("# Config: ", arg.shape)
-    assert torch.all(torch.isclose(pt_fun(arg), ks_fun(arg)))    
-    timeit(bench_name + ' PT fast', pt_fun, arg)
-    timeit(bench_name + ' PT nice', ks_fun, arg)
-    timeit(bench_name + ' Knossos', ks_compiled.apply, arg)
-=======
-    print(
-        f"{msg:20} {csum:.6e} Inference: {inference_timer.ms:10.3f} ms |"
-        f" Forward: {forward_timer.ms:10.3f} ms |"
-        f" Backward {backward_timer.ms:10.3f} ms | {arg.shape}"
-    )
-
-
-def bench(module_name, bench_name):
     """
     Import MODULE_NAME, which defines these functions:
-      bench_name           Knossos-compilable code, should be pretty
-      bench_name_pt        PyTorch reference, should be fast, might not be pretty
-      bench_name_config    Return a sequence of inputs on which to run benchmarking
+        bench_name           Knossos-compilable code, should be pretty
+        bench_name_pt        PyTorch reference, should be fast, might not be pretty
+        bench_name_config    Return a sequence of inputs on which to run benchmarking
     """
     import inspect
     import importlib
@@ -135,25 +89,23 @@
     mod = importlib.import_module(module_name)
     for fn in inspect.getmembers(mod, inspect.isfunction):
         fn_name, fn_obj = fn
-        if fn_name == bench_name + "_bench_configs":
-            configs = list(fn_obj())
-        elif fn_name == bench_name + "_pt":
-            pt_fun = fn_obj
+        if fn_name == bench_name + '_bench_configs':
+        configs = list(fn_obj())
+        elif fn_name == bench_name + '_pt':
+        pt_fun = fn_obj
         elif fn_name == bench_name:
-            ks_fun = fn_obj
+        ks_fun = fn_obj
         else:
-            print(f"Ignoring {fn_name}")
+        print(f"Ignoring {fn_name}")
 
-    # TODO: elementwise_apply
+    # TODO: elementwise_apply  
     ks_compiled = ts2mod(ks_fun, example_inputs=(configs[0],))
 
     for arg in configs:
-        assert torch.all(torch.isclose(pt_fun(arg), ks_fun(arg)))
-        timeit(bench_name + " PT fast", pt_fun, arg)
-        timeit(bench_name + " PT nice", ks_fun, arg)
-        timeit(bench_name + " Knossos", ks_compiled.apply, arg)
-
->>>>>>> cdd0b5d9
+        assert torch.all(torch.isclose(pt_fun(arg), ks_fun(arg)))    
+        timeit(bench_name + ' PT fast', pt_fun, arg)
+        timeit(bench_name + ' PT nice', ks_fun, arg)
+        timeit(bench_name + ' Knossos', ks_compiled.apply, arg)
 
 if __name__ == "__main__":
     import sys
