--- conflicted
+++ resolved
@@ -7,16 +7,10 @@
 
 def test_inference(benchmark, reference_func, func, config):
     config_on_func_device = func.to_device(config)
-<<<<<<< HEAD
-    result = benchmark_semi_pedantic(benchmark, func.func, config_on_func_device).to(
-        cpu_device
-    )
-    reference_result = reference_func(config)
-=======
     with torch.no_grad():
-        result = benchmark(func.func, config_on_func_device).to(cpu_device)
+        result = benchmark_semi_pedantic(benchmark, func.func, config_on_func_device).to(
+          cpu_device)
         reference_result = reference_func(config)
->>>>>>> 1a628348
     # TODO: generalise correctness test as examples require more than single tensor
     assert torch.allclose(
         result, reference_result
