from collections import defaultdict
from ksc.type import Type
<<<<<<< HEAD
from ksc.utils import ShapeType, Shape, shape_type_from_object, shape_type_matches, ScalarShape
=======
from ksc.shape import ShapeType, Shape, shape_type_from_object, shape_type_matches, ScalarShape
>>>>>>> e719a91b

def _cleanup_value(data):
    st = shape_type_from_object(data)
    if st.type.is_tuple:
        return tuple(_cleanup_value(v) for v in data)
    if st.type.is_tensor:
        return None
    return data

class AbstractValue:
    def __init__(self, shape=None, type=None, data=None, context=None):
        assert shape_type_matches(shape, type)
        self._shape = shape
        self._type = type
        self._data = data
        self._context = context

    @staticmethod
    def from_data(data, context=None):
        st = shape_type_from_object(data)
        data = _cleanup_value(data)
        return AbstractValue(st.shape, st.type, data, context)

    @staticmethod
    def in_context(value, context):
        if not isinstance(value, AbstractValue):
            return AbstractValue.from_data(value, context)
        st = value.shape_type
        return AbstractValue(st.shape, st.type, value.data, context)

    @staticmethod
    def abstract_like(value):
        if not isinstance(value, AbstractValue):
            st = shape_type_from_object(value)
            return AbstractValue(st.shape, st.type)
        st = value.shape_type
        return AbstractValue(st.shape, st.type, context=value.context)

    @property
    def shape_type(self) -> ShapeType:
        return ShapeType(self._shape, self._type)

    @property
<<<<<<< HEAD
    def get_shape(self) -> Shape:
        return self._shape

    @property
    def get_type(self) -> Type:
=======
    def shape(self) -> Shape:
        return self._shape

    @property
    def type(self) -> Type:
>>>>>>> e719a91b
        return self._type

    @property
    def data(self):
        return self._data

    @property
    def context(self):
        return self._context

    def __repr__(self):
        return f"AbstractValue(shape={self._shape}, type={self._type}, data={self._data}, context={self._context})"

def get_default_cost_config():
    return {
        "let_cost": 0.1,
        "assumed_vector_size": 100,
        "build_malloc_cost": 100,
        "index_cost": 1,
        "size_cost": 1,
        "select_cost": 0,
        "if_selection_cost": 1,
        "if_epsilon": 0.0001
    }

class ExecutionContext:
    """
    a context manager object that stores the costs under multiple states of execution.
    The current execution context is the last element of the global variable
    _execution_contexts
    """
    def __init__(self, config=None):
        self._costs = defaultdict(float)
        self._config = get_default_cost_config() if config is None else config

    @property
    def costs(self):
        return self._costs

    @property
    def config(self):
        return self._config

    def __enter__(self):
        global _execution_contexts
        _execution_contexts.append(self)
        return self

    def __exit__(self, type, value, traceback):
        global _execution_contexts
        _execution_contexts.pop()

    def accumulate_cost(self, name, state, cost):
        try:
            self.costs[state] += cost
        except:
            raise ValueError(f"Cannot add cost {cost} for {name} in state {state}!")
        # print(f"{self.__repr__()}: Added cost {cost:.2e} for {name} in state {state} (accumulated: {self.costs})")

_execution_contexts = []

def current_execution_context():
    if len(_execution_contexts) == 0:
        raise ValueError("No ExecutionContext found!")
    return _execution_contexts[-1]<|MERGE_RESOLUTION|>--- conflicted
+++ resolved
@@ -1,10 +1,6 @@
 from collections import defaultdict
 from ksc.type import Type
-<<<<<<< HEAD
-from ksc.utils import ShapeType, Shape, shape_type_from_object, shape_type_matches, ScalarShape
-=======
 from ksc.shape import ShapeType, Shape, shape_type_from_object, shape_type_matches, ScalarShape
->>>>>>> e719a91b
 
 def _cleanup_value(data):
     st = shape_type_from_object(data)
@@ -48,19 +44,11 @@
         return ShapeType(self._shape, self._type)
 
     @property
-<<<<<<< HEAD
-    def get_shape(self) -> Shape:
-        return self._shape
-
-    @property
-    def get_type(self) -> Type:
-=======
     def shape(self) -> Shape:
         return self._shape
 
     @property
     def type(self) -> Type:
->>>>>>> e719a91b
         return self._type
 
     @property
