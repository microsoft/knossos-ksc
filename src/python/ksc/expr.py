"""
Expr: lightweight classes implementing the Knossos IR
"""

from typing import FrozenSet, List, Tuple, Union, Optional
from dataclasses import dataclass
from ksc.type import Type
from ksc.utils import paren, KRecord

#####################################################################
#
# The Knossos IR is a lightweight, clean, functional IR with strong
# similarities to Lisp.  The AST has just a few basic concepts,
# each with a backing class defined below.  The concepts are, in
# lisp-like (KS) syntax, with named fields below:
#
# Structured Names
# StructuredName: identifier | [identifier Type] | ["derivation" StructuredName]
#
### Top-level definitions (TLDs):
#
# Def: Function definition
# (def add   (Vec Float)  ((a : Float) (b : (Vec Float))) ...)
#      ^^^   ^^^^^^^^^^^  ^^^^^^^^^^^^^^^^^^^^^^^^^^^^^^^ ^^^
#      name  return_type  args                            body
#
# Edef: Declaration for externally-supplied function
# (edef add   (Vec Float)  (Tuple Float (Vec Float)))
#       ^^^   ^^^^^^^^^^^  ^^^^^^^^^^^^^^^^^^^^^^^^^^^^^^^
#       name  return_type  arg_type
#
# Rule: Rewrite rule for the Knossos optimizer
# (rule "add0"  (a : Float)     (add a 0)   a)
#       ^^^^^^  ^^^^^^^^^^^     ^^^^^^^^^   ^
#       name    template_vars   template    replacement
#
### Expression nodes (Expr):
#
# Const: Constant float, int, string, bool
# (combine 1.234      "a string")
#          ^^^^^      ^^^^^^^^^^
#          value      value'
#
# Var: Variable use or declaration (with type)
# (add x 1.234)  ; use of var, type is None or propagated
#      ^
#      name
# (lam (x :    Float) ...)  ; decl of var, type is known at parse time
#       ^      ^^^^^
#       name   type
#
# Call: Function call, including assert, tuple, and other "builtins"
# (add   1.234 4.56)
#  ^     ^^^^^^^^^^
#  name  args
#
# Lam: Anonymous function/lambda, single argument -- use tuples to pass more
# (lam (i : Integer)  (add i 4))
#      ^^^^^^^^^^^^^  ^^^^^^^^^
#      arg            body
#
# Let: Variable binding with scope limited to "body".
# (let (a    1)   (add a a))
#       ^    ^    ^^^^^^^^^
#       var  rhs  body
#
# If: We could just consider "if" to be another function call, but it defines sequencing.
# (if (eq a a) "good"  "bad")
#     ^^^^^^^^ ^^^^^^  ^^^^^
#     cond     t_body  f_body
#
# Assert: As with If, it defines a sequence, so is included.
# (assert (gt i 0) (do_stuff))
#         ^^^^^^^^ ^^^^^^^^^^
#         cond     body

########################################################################
# Structured names. A structured name can be
#  fred       - string
#  [rev <structured_name>]    - "derivation" name
#  [fred Type]
@dataclass(frozen=True)
class StructuredName:
    se: Union[str, Tuple[str, Type], Tuple[str, "StructuredName"]]

    def is_derivation(self):
        """
        True if this is a "rev"/"fwd" etc of another StructuredName
        """
        return isinstance(self.se, tuple) and isinstance(self.se[1], StructuredName)

    def is_derived(self, derivation: str):
        """
        True if this is exactly <derivation> of another StructuredName
        e.g.
        True == parse("[rev [foo Float]]").is_derived("rev")
        """
        return self.is_derivation() and self.se[0] == derivation

    def mangled(self) -> str:
        """
        Return the mangled form of this name, for shorthand printing
         [rev foo] -> "rev$foo"
         [foo (Tuple Float Float)] -> "foo@ff"
         [rev [fwd [foo (Tuple Float Float)]]] -> "rev$fwd$foo@ff"

         Note that the "real" mangled name, as will appear in say C++ code,
         is correct only if self.has_type()
        """
        if isinstance(self.se, str):
            return self.se

        if self.is_derivation():
            assert isinstance(self.se[1], StructuredName)  # typechecking
            return self.se[0] + "$" + self.se[1].mangled()

        assert isinstance(self.se[1], Type)
        return self.se[0] + "@" + self.se[1].shortstr(te="", tb="")

    def has_type(self) -> bool:
        """
        True if the innermost se is a type
        """
        if isinstance(self.se, str):
            return False

        if self.is_derivation():
            assert isinstance(self.se[1], StructuredName)  # typechecking
            return self.se[1].has_type()

        assert isinstance(self.se[1], Type)
        return True

    def get_type(self) -> Optional[Type]:
        """
        If the innermost se is a type, return it, else None
        """
        if isinstance(self.se, str):
            return None

        if self.is_derivation():
            assert isinstance(self.se[1], StructuredName)  # typechecking
            return self.se[1].get_type()

        assert isinstance(self.se[1], Type)
        return self.se[1]

    def add_type(self, ty) -> Tuple["StructuredName", Optional[Type]]:
        """
        Return a new structured name, with "ty" inserted in the corner, returning the old type if any
        sn = parse("[shape [rev foo]]")
        old_type, new_sname = sn.add_type(Type.Float)
        Now old_type is None
            new_sname is "[shape [rev [foo Float]]]"
        """
        if isinstance(self.se, str):
            return StructuredName((self.se, ty)), None
        if self.is_derivation():
            assert isinstance(self.se[1], StructuredName)  # typechecking
            new_sn, old_ty = self.se[1].add_type(ty)
            return StructuredName((self.se[0], new_sn)), old_ty

        assert isinstance(self.se[1], Type)
        old_ty = self.se[1]
        return StructuredName((self.se[0], ty)), old_ty

    def mangle_without_type(self) -> str:
        """
        Return the mangled form of this name
         [rev foo] -> "rev$foo"
         [foo (Tuple Float Float)] -> "foo"
         [rev [fwd [foo (Tuple Float Float)]]] -> "rev$fwd$foo"
        """
        if isinstance(self.se, str):
            return self.se

        if self.is_derivation():
            assert isinstance(self.se[1], StructuredName)  # typechecking
            return self.se[0] + "$" + self.se[1].mangle_without_type()

        return self.se[0]

    def __str__(self):
        if isinstance(self.se, str):
            return self.se
        return f"[{self.se[0]} {self.se[1]}]"

    def __repr__(self):
        return "StructuredName(" + str(self.se) + ")"

    @staticmethod
    def from_str(s: str):
        assert "$" not in s
        return StructuredName(s)


def make_structured_name(se) -> StructuredName:
    """
    Convert tuple form to StructuredName
    E.g. make_structured_name(("rev", ("f", Type.Integer)))
    """
    if isinstance(se, str):
        return StructuredName(se)

    if isinstance(se, tuple):
        assert len(se) == 2
        assert isinstance(se[0], str)
        # (str, Type)
        if isinstance(se[1], Type):
            return StructuredName((se[0], se[1]))
        # (str, StructuredName): Recurse
        se1 = make_structured_name(se[1])
        return StructuredName((se[0], se1))

    assert False, f"Bad name {se}"


########################################################################
# TLDs.


class ASTNode(KRecord):
    """ Base class for AST nodes. Not directly instantiable. """

    def __init__(self, **kwargs):
        # This assertion prevents intermediate classes (ASTNode, Expr) from being instantiated.
        # (KRecord doesn't mind).
        assert kwargs.keys() == self.__annotations__.keys()
        super().__init__(**kwargs)

    def __str__(self):
        def to_str(v):
            if isinstance(v, list):
                # str() on list contains repr() of elements
                return "[" + (", ".join([to_str(e) for e in v])) + "]"
            return str(v)

        nodes = (to_str(getattr(self, nt)) for nt in self.__annotations__)
        return paren(type(self).__name__ + " " + " ".join(nodes))


class Expr(ASTNode):
    """Base class for Expression AST nodes. Not directly instantiable."""

    type_: Type  # All expressions have a type.  It may be initialized to None, and then filled in by type inference
    free_vars_: FrozenSet[str]  # Filled in by constructor

    def __init__(self, **args):
        self.type_ = args.pop("type_", None)
        super().__init__(**args)
        self.free_vars_ = compute_free_vars(self)


class Def(ASTNode):
    """Def(name, return_type, args, body). 
    Example:
    ```
    (def add   (Vec Float)  ((a : Float) (b : (Vec Float))) ...)
         ^^^   ^^^^^^^^^^^  ^^^^^^^^^^^^^^^^^^^^^^^^^^^^^^^ ^^^
         name  return_type  args                            body
    ```
    """

    name: StructuredName
    return_type: Type
    args: List["Var"]
    body: Expr

    def __init__(self, name, return_type, args, body):
        assert isinstance(name, StructuredName)
        super().__init__(name=name, return_type=return_type, args=args, body=body)

    def __str__(self):
        elems = [
            self.name,
            self.return_type,
            "[" + ", ".join([arg.decl_str() for arg in self.args]) + "]",
            self.body,
        ]
        return paren("Def " + " ".join([str(e) for e in elems]))


class EDef(ASTNode):
    """Edef(name, return_type, arg). 
    Example:
    ```
    (edef add   (Vec Float)  (Tuple Float (Vec Float)) )
          ^^^   ^^^^^^^^^^^  ^^^^^^^^^^^^^^^^^^^^^^^^^^^
          name  return_type  arg_type
    ```
    """

    name: StructuredName
    return_type: Type
    arg_type: Type

    def __init__(self, name, return_type, arg_type):
        super().__init__(name=name, return_type=return_type, arg_type=arg_type)


class GDef(ASTNode):
    """Gdef(name, return_type, args). 
    Example:
    ```
    (gdef rev         [add (Tuple Float Float)])
          ^^^         ^^^^
          derivation  function_name
    ```
    """

    derivation: str
    function_name: StructuredName

    def __init__(self, derivation, function_name):
        super().__init__(derivation=derivation, function_name=function_name)

    def name(self):
        return StructuredName((self.derivation, self.function_name))


class Rule(ASTNode):
    """Rule(name, template_vars, template, replacement). 
    Example:
    ```
    (rule "add0"  (a : Float)     (add a 0)   a)
          ^^^^^^  ^^^^^^^^^^^     ^^^^^^^^^   ^
          name    template_vars   template    replacement
    ```
    See further detail in class ParsedRuleMatcher.
    """

    name: str
    template_vars: List["Var"]
    template: Expr
    replacement: Expr

    def __init__(self, name, template_vars, template, replacement):
        super().__init__(
            name=name,
            template_vars=template_vars,
            template=template,
            replacement=replacement,
        )


ConstantType = Union[int, str, float, bool]


class Const(Expr):
    """Const(value). 
    Examples:
    ```
    (combine 1.234      "a string")
             ^^^^^      ^^^^^^^^^^
             value      value'
    ```
    """

    value: ConstantType

    def __init__(self, value: ConstantType):
        super().__init__(type_=Type.fromValue(value), value=value)

    def __str__(self):
        return repr(self.value)


class Var(Expr):
    """Var(name, type, decl). 
    Examples:
    ```
    (add x 1.234)  ; use of var, type is None or propagated
         ^
         name
    (lam (x :    Float) ...)  ; decl of var, type is known at parse time
          ^      ^^^^^
          name   type
    ```
    """

    name: str

    def __init__(self, name, type=None):
        super().__init__(type_=type, name=name)

    def __str__(self):
        return self.name  # Omit "(Var )" and don't show type

    def decl_str(self):
        return self.name + " : " + str(self.type_)


class Call(Expr):
    """Call(name, args). 
    Example:
    ```
    (add   1.234 4.56)
     ^^^   ^^^^^^^^^^
     name  args
    ([rev [add (Tuple Float Float)]]  1.234 4.56)
     ^^^^^^^^^^^^^^^^^^^^^^^^^^^^^^^  ^^^^^^^^^^
     name                             args
    ```
    """

    name: StructuredName
    args: List[Expr]

    def __init__(self, name, args, type=None):
        if isinstance(name, str):
            name = StructuredName.from_str(name)
        super().__init__(name=name, args=args, type_=type)


class Lam(Expr):
    """Lam(arg, body).
     Example:
    ```
    (lam (i : Integer)  (add i 4))
         ^^^^^^^^^^^^^  ^^^^^^^^^
         arg            body
    ```
    """

    arg: Var
    body: Expr

    def __init__(self, arg, body, type=None):
        assert arg.type_ is not None
        super().__init__(arg=arg, body=body, type_=type)

    def __str__(self):
        return paren("Lam " + " ".join([self.arg.decl_str(), str(self.body)]))


class Let(Expr):
    """Let(vars, rhs, body). 
    Example:
    ```
    (let (a    1)   (add a a))
          ^    ^    ^^^^^^^^^
          var  rhs  body
    ```
    ```
    (let ((a b)  (tuple p q))   (add a a))
          ^      ^              ^^^^^^^^^
          var    rhs            body
    ```
    """

    vars: Union[Var, List[Var]]
    rhs: Expr
    body: Expr

    def __init__(self, vars, rhs, body, type=None):
        super().__init__(vars=vars, rhs=rhs, body=body, type_=type)


class If(Expr):
    """If(cond, t_body, f_body). 
    Example:
    ```
    (if (eq a a) "good"  "bad")
        ^^^^^^^^ ^^^^^^  ^^^^^
        cond     t_body  f_body
    ```
    """

    cond: Expr  # Condition
    t_body: Expr  # Value if true
    f_body: Expr  # Value if false

    def __init__(self, cond, t_body, f_body, type=None):
        super().__init__(cond=cond, t_body=t_body, f_body=f_body, type_=type)


class Assert(Expr):
    """Assert(cond, body).
    Example:
    ```
    (assert (gt i 0) (do_stuff))
            ^^^^^^^^ ^^^^^^^^^^
            cond     body
    ```
    """

    cond: Expr  # Condition
    body: Expr  # Value if true

    def __init__(self, cond, body, type=None):
        super().__init__(cond=cond, body=body, type_=type)


#####################################################################
# pystr:
#  Expression to string, formatted in a loose python-like syntax
#  This isn't a backend, just a way to view the expr structure in a format
#  slightly more palatable than s-expressions
#
# This also serves as an example of a user-defined AST visitor.
# Defining functions on each node type using singledispatch is a clean
# way to write recursive tree transformations.

from functools import singledispatch

from ksc.expr import Expr, Def, EDef, GDef, Call, Const, Var, If


def pyname(s: str) -> str:
    return s.replace("$", "_s")


def nl(indent):
    return "\n" + "  " * indent


def pystr_intercomma(indent, exprs):
    return ", ".join([pystr(ex, indent) for ex in exprs])


@singledispatch
def pystr(expr, indent):
    """
    Expression to string, formatted in a loose python-like syntax
    """
    # Default implementation, for types not specialized below
    return str(expr)


@pystr.register(Type)
def pystr_Type(ty, indent):
    if ty.is_scalar:
        return ty.kind
    elems = [pystr(c, indent + 1) for c in ty.children]
    return ty.kind + "[" + ",".join(elems) + "]"


@pystr.register(StructuredName)
def pystr_StructuredName(sn, indent):
    return pyname(sn.mangled())


@pystr.register(Def)
def pystr_Def(ex, indent):
    indent += 1
    return (
        "def "
        + pystr(ex.name, indent)
        + "("
        + ", ".join([pyname(a.name) + ": " + pystr(a.type_, indent) for a in ex.args])
        + ") -> "
        + pystr(ex.return_type, indent)
        + ":"
        + nl(indent + 1)
        + pystr(ex.body, indent + 1)
    )


@pystr.register(EDef)
def pystr_EDef(ex, indent):
    indent += 1
    return (
        "#edef "
        + str(ex.name)
        + pystr(ex.arg_type, indent)
        + " -> "
        + pystr(ex.return_type, indent)
        + nl(indent)
    )


@pystr.register(GDef)
def pystr_GDef(ex, indent):
    indent += 1
    return "#gdef " + ex.derivation + " " + str(ex.function_name)


@pystr.register(Rule)
def pystr_Rule(ex, indent):
    indent += 1
    return (
        "@rule\ndef "
        + pyname(ex.name)
        + " "
        + "("
        + pystr(ex.template_vars, indent)
        + ")"
        + ":"
        + nl(indent)
        + pystr(ex.template, indent + 1)
        + nl(indent)
        + "<===> "
        + nl(indent)
        + pystr(ex.replacement, indent + 1)
    )


@pystr.register(Const)
def pystr_Const(ex, indent):
    return repr(ex.value)


@pystr.register(Var)
<<<<<<< HEAD
def _(ex, indent):
    return pyname(ex.name)
=======
def pystr_Var(ex, indent):
    if ex.decl:
        return pyname(ex.name) + ": " + pystr(ex.type_, indent)
    else:
        return pyname(ex.name)
>>>>>>> e997b98e


@pystr.register(Call)
def pystr_Call(ex, indent):
    indent += 1
    return pystr(ex.name, indent) + "(" + pystr_intercomma(indent, ex.args) + ")"


@pystr.register(Lam)
def pystr_Lam(ex, indent):
    indent += 1
    return (
        "lambda "
        + pyname(ex.arg.name)
        + ": "
        + nl(indent + 1)
        + "("
        + pystr(ex.body, indent + 1)
        + ")"
    )


@pystr.register(Let)
def pystr_Let(ex, indent):
    if isinstance(ex.vars, list):
        var_str = ",".join(pystr(v, indent) for v in ex.vars)
    else:
        var_str = pystr(ex.vars, indent)
    return (
        var_str
        + " = "
        + pystr(ex.rhs, indent + 1)
        + nl(indent)
        + pystr(ex.body, indent)
    )


@pystr.register(If)
def pystr_If(ex, indent):
    return (
        "("
        + pystr(ex.t_body, indent + 2)
        + " if "
        + pystr(ex.cond, indent + 1)
        + nl(indent + 1)
        + " else "
        + pystr(ex.f_body, indent + 1)
        + ")\n"
    )


@pystr.register(Assert)
def pystr_Assert(ex, indent):
    indent += 1
    return (
        "assert(" + pystr(ex.cond, indent) + ")" + nl(indent) + pystr(ex.body, indent)
    )


#####################################################################
# Calculate free variables of an Expr.


@singledispatch
def compute_free_vars(e: Expr) -> FrozenSet[str]:
    raise ValueError("Must be overridden for every Expr subclass")


@compute_free_vars.register
def fv_var(e: Var):
    return frozenset([e.name])


@compute_free_vars.register
def fv_call(e: Call):
    return (
        frozenset()
        if len(e.args) == 0
        else frozenset.union(*[arg.free_vars_ for arg in e.args])
    )


@compute_free_vars.register
def fv_lam(e: Lam):
    return e.body.free_vars_ - e.arg.free_vars_


@compute_free_vars.register
def fv_let(e: Let):
    bound_here = (
        e.vars.free_vars_
        if isinstance(e.vars, Var)
        else frozenset.union(*[var.free_vars_ for var in e.vars])
    )
    return e.rhs.free_vars_.union(e.body.free_vars_ - bound_here)


@compute_free_vars.register
def fv_const(e: Const):
    return frozenset()


@compute_free_vars.register
def fv_assert(e: Assert):
    return frozenset.union(e.cond.free_vars_, e.body.free_vars_)


@compute_free_vars.register
def fv_if(e: If):
    return frozenset.union(e.cond.free_vars_, e.t_body.free_vars_, e.f_body.free_vars_)


if __name__ == "__main__":
    from ksc.parse_ks import parse_ks_file

    for decl in parse_ks_file("test/ksc/syntax-primer.ks"):
        print(decl)
        print(
            pystr(decl, 0)
        )  # Pystr here doesn't get dispatched properly... singledispatch sees __main__.Def, not ksc.expr.def<|MERGE_RESOLUTION|>--- conflicted
+++ resolved
@@ -601,16 +601,8 @@
 
 
 @pystr.register(Var)
-<<<<<<< HEAD
-def _(ex, indent):
+def pystr_Var(ex, indent):
     return pyname(ex.name)
-=======
-def pystr_Var(ex, indent):
-    if ex.decl:
-        return pyname(ex.name) + ": " + pystr(ex.type_, indent)
-    else:
-        return pyname(ex.name)
->>>>>>> e997b98e
 
 
 @pystr.register(Call)
