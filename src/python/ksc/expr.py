--- conflicted
+++ resolved
@@ -223,14 +223,8 @@
     def __str__(self):
         def to_str(v):
             if isinstance(v, list):
-<<<<<<< HEAD
-                # __str__ on list contains repr of elements
-                contents = ", ".join([to_str(e) for e in v])
-                return f"[{contents}]"
-=======
                 # str() on list contains repr() of elements
                 return "[" + (", ".join([to_str(e) for e in v])) + "]"
->>>>>>> 4dda6223
             return str(v)
         nodes = (to_str(getattr(self, nt)) for nt in self.__annotations__)
         return paren(type(self).__name__ + ' ' + ' '.join(nodes))
@@ -239,11 +233,8 @@
     '''Base class for Expression AST nodes. Not directly instantiable.'''
 
     type_: Type # All expressions have a type.  It may be initialized to None, and then filled in by type inference
-<<<<<<< HEAD
     free_vars_: FrozenSet[StructuredName] # Filled in by constructor
     subtree_size_: int # Initialized to None, then filled in (and used) by rewriter according to its own measuring scheme.
-=======
->>>>>>> 4dda6223
 
     def __init__(self, **args):
         self.type_ = args.pop("type_", None)
@@ -251,17 +242,6 @@
         self.free_vars_ = compute_free_vars(self)
         self.subtree_size_ = None
 
-<<<<<<< HEAD
-    def nodes(self):
-        """
-        Return child nodes of this expr
-        """
-        assert False # TODO: remove this method
-        for nt in self.__annotations__:
-            yield getattr(self, nt)
-
-=======
->>>>>>> 4dda6223
 class Def(ASTNode):
     '''Def(name, return_type, args, body). 
     Example:
