--- conflicted
+++ resolved
@@ -1,12 +1,8 @@
 from abc import ABC, abstractmethod, abstractproperty
 from dataclasses import dataclass
 from functools import singledispatch
-<<<<<<< HEAD
 from itertools import chain
-from typing import Any, FrozenSet, Iterator, Optional, List, Mapping, Tuple, Union
-=======
 from typing import Any, FrozenSet, Iterator, List, Mapping, Optional, Tuple
->>>>>>> 38478d61
 
 from pyrsistent import pmap
 from pyrsistent.typing import PMap
