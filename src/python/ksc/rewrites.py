from abc import ABC, abstractmethod, abstractproperty
from dataclasses import dataclass
from functools import singledispatch
<<<<<<< HEAD
from itertools import chain
from typing import Any, Iterator, Optional, Mapping, Tuple, List, FrozenSet
=======
from typing import Any, FrozenSet, Iterator, Optional, List, Mapping, Tuple, Union
>>>>>>> 1bc8b5a0

from pyrsistent import pmap
from pyrsistent.typing import PMap

<<<<<<< HEAD
from ksc.cav_subst import Location, VariableSubstitution, get_children, replace_subtree, replace_free_vars, make_nonfree_var, get_node_at_location
from ksc.expr import Expr, Let, Lam, Var, Const, Call, If, Rule
from ksc.filter_term import FilterTerm, get_filter_term
=======
from ksc.cav_subst import Location, get_children, replace_subtree, make_nonfree_var, VariableSubstitution
from ksc.expr import ConstantType, StructuredName, Expr, Let, Lam, Var, Const, Call, Rule
>>>>>>> 1bc8b5a0
from ksc.parse_ks import parse_ks_file, parse_ks_string
from ksc.type import Type
from ksc.type_propagate import type_propagate
from ksc.utils import singleton, single_elem
from ksc.visitors import ExprTransformer

# A rule is, conceptually, some kind of formula for transforming an expression: it may be expressed as a Rule parsed from KS, or in python.
# In code, each such rule is an instance of RuleMatcher; class ParsedRuleMatcher deals with "Rule"s written in KS.
# Each place within expression that the RuleMatcher can be applied, is a "Match",
#   and each Match corresponds to exactly one "rewrite":  the process of actually producing the transformed expression.
# (Performing the rewrite, may be much more expensive than merely detecting that it is possible to do so:
# the Match records the latter, its apply_rewrite() method enacts the former.)

@dataclass(frozen=True)
class Match:
    rule: "RuleMatcher"
    expr: Expr
    path: Location

    # Anything the RuleMatcher needs to pass from matching to rewriting.
    rule_specific_data: Mapping[str, Any] = pmap()

    def apply_rewrite(self):
        return self.rule.apply_at(self.expr, self.path, **self.rule_specific_data)

# Environments that map variable names to the locations of the nodes binding them.
LetBindingEnvironment = PMap[str, Location]

class AbstractMatcher(ABC):
    def find_all_matches(self, e: Expr) -> Iterator[Match]:
        yield from self._matches_with_env(e, tuple(), e, pmap({}))

    def _matches_with_env(self, e: Expr, path_from_root: Location, root: Expr, env: LetBindingEnvironment) -> Iterator[Match]:
        # Env maps bound variables to their binders, used for inline_let (only).
        yield from self.matches_here(e, path_from_root, root, env)
        for i, ch in enumerate(get_children(e)):
            yield from self._matches_with_env(ch, path_from_root + (i,), root, _update_env_for_subtree(e, path_from_root, i, env))

    @abstractmethod
    def matches_here(self, subtree: Expr, path_from_root: Location, root: Expr, env: LetBindingEnvironment) -> Iterator[Match]:
        """ Return any matches which rewrite the topmost node of the specified subtree """

@singledispatch
def _update_env_for_subtree(parent: Expr, parent_path: Location, which_child: int, env: LetBindingEnvironment) -> LetBindingEnvironment:
    # Default is to use same environment as parent
    return env

@_update_env_for_subtree.register
def _update_env_let(parent: Let, parent_path: Location, which_child: int, env: LetBindingEnvironment) -> LetBindingEnvironment:
    assert isinstance(parent.vars, Var), "Tupled lets are not supported - use untuple_lets first"
    assert 0 <= which_child <= 1
    return (env if which_child == 0 # rhs
        else env.set(parent.vars.name, parent_path))

@_update_env_for_subtree.register
def _update_env_lam(parent: Lam, parent_path: Location, which_child: int, env: LetBindingEnvironment) -> LetBindingEnvironment:
    assert which_child == 0
    return env.discard(parent.arg.name)

# Note: filter_term
# A term that allows a quick-rejection test of whether an expression matches a template.
# That is: get_filter_term computes a FilterTerm from an Expr in time O(1) in the size of the Expr, such that
# if get_filter_term(template) == get_filter_term(expr) ---> they might match
#    get_filter_term(template) != get_filter_term(expr) ---> they definitely don't match
# Moreover, the design aims to optimize the frequency of detecting non-matches.
FilterTerm = Union[Type, ConstantType, StructuredName]

@singledispatch
def get_filter_term(e : Expr) -> FilterTerm:
    return e.__class__

@get_filter_term.register
def get_filter_term_const(e : Const) -> ConstantType:
    return e.value

@get_filter_term.register
def get_filter_term_call(e : Call):
    return e.name


_rule_dict: Mapping[str, "RuleMatcher"] = {}

def rule(name: str) -> "RuleMatcher":
    """Lookup method for all `RuleMatcher`s."""
    return _rule_dict[name]

class RuleMatcher(AbstractMatcher):
    name: str  # Should be immutable

    def __init__(self, name=None):
        if name is None:
            name = self.__class__.__name__
        assert name not in _rule_dict
        _rule_dict[name] = self
        self.name = name

    @abstractproperty
    def possible_filter_terms(self) -> FrozenSet[FilterTerm]:
<<<<<<< HEAD
        """ A set of terms that might be returned by get_filter_term() for any Expr that this rule could possibly match.
            The empty set means that matches_for_possible_expr should be called for *any* Expr, rather than for no Exprs. """
=======
        """ A set of terms that might be returned by get_filter_term() of any Expr for which this RuleMatcher
            could possibly generate a match. (See [Note: filter_term].) """
>>>>>>> 1bc8b5a0

    @abstractmethod
    def apply_at(self, expr: Expr, path: Location, **kwargs) -> Expr:
        """ Applies this rule at the specified <path> within <expr>. kwargs are any stored in the Match's rule_specific_data field. """

    @abstractmethod
    def matches_for_possible_expr(self, expr: Expr, path_from_root: Location, root: Expr, env: LetBindingEnvironment) -> Iterator[Match]:
        """ Returns any 'Match's acting on the topmost node of the specified Expr, given that <get_filter_term(expr)>
            is of one of <self.possible_filter_terms>. """

    def matches_here(self, expr: Expr, path_from_root: Location, root: Expr, env: LetBindingEnvironment) -> Iterator[Match]:
        if len(self.possible_filter_terms)==0 or get_filter_term(expr) in self.possible_filter_terms:
            yield from self.matches_for_possible_expr(expr, path_from_root, root, env)

    def __reduce__(self):
        # This allows pickling and sending RuleMatchers across processes/machines via Ray.
        return (rule, (self.name,))

class RuleSet(AbstractMatcher):
    """ Finds 'Match's for many rules (many different RuleMatcher objects) while performing
        only a single traversal of the Expr (and associated environment-building). """
    def __init__(self, rules):
<<<<<<< HEAD
        self._any_expr_rules = []
=======
        # TODO also allow global (any-class) rules?
        # As an optimization, at each node in the Expr tree, we'll look for matches only from
        # RuleMatchers whose possible_filter_terms match at that position in the tree.
        # (This checks equality of the outermost constructor of the template, but no deeper.)
>>>>>>> 1bc8b5a0
        self._filtered_rules = {}
        for rule in rules:
            if len(rule.possible_filter_terms) == 0:
                self._any_expr_rules.append(rule)
            else:
                for term in rule.possible_filter_terms:
                    self._filtered_rules.setdefault(term, []).append(rule)

    def matches_here(self, subtree: Expr, path_from_root: Location, root: Expr, env: LetBindingEnvironment) -> Iterator[Match]:
        for rule in chain(self._any_expr_rules, self._filtered_rules.get(get_filter_term(subtree), [])):
            yield from rule.matches_for_possible_expr(subtree, path_from_root, root, env)

@singleton
class inline_var(RuleMatcher):
    possible_filter_terms = frozenset([Var])

    def apply_at(self, expr: Expr, path_to_var: Location, binding_location: Location) -> Expr:
        # binding_location comes from the Match.
        # Note there is an alternative design, where we don't store any "rule_specific_data" in the Match.
        # Thus, at application time (here), we would have to first do an extra traversal all the way down path_to_var, to identify which variable to inline (and its binding location).
        # (Followed by the same traversal as here, that does renaming-to-avoid-capture from the binding location to the variable usage.)
        assert path_to_var[:len(binding_location)] == binding_location
        return replace_subtree(expr, binding_location, Const(0.0), # Nothing to avoid capturing in outer call
            lambda _zero, let: replace_subtree(let, path_to_var[len(binding_location):], let.rhs) # No applicator; renaming will prevent capturing let.rhs, so just insert that
        )

    def matches_for_possible_expr(self, subtree: Expr, path_from_root: Location, root: Expr, env: LetBindingEnvironment) -> Iterator[Match]:
        assert isinstance(subtree, Var)
        if subtree.name in env:
            binding_loc = env[subtree.name]
            yield Match(self, root, path_from_root, {"binding_location": binding_loc})


@singleton
class delete_let(RuleMatcher):
    possible_filter_terms = frozenset([Let])

    def apply_at(self, expr: Expr, path: Location) -> Expr:
        def apply_here(const_zero: Expr, let_node: Expr) -> Expr:
            assert const_zero == Const(0.0) # Passed to replace_subtree below
            assert let_node.vars.name not in let_node.body.free_vars_
            return let_node.body
        # The constant just has no free variables that we want to avoid being captured
        return replace_subtree(expr, path, Const(0.0), apply_here)

    def matches_for_possible_expr(self, subtree: Expr, path_from_root: Location, root: Expr, env) -> Iterator[Match]:
        assert isinstance(subtree, Let)
        if subtree.vars.name not in subtree.body.free_vars_:
            yield Match(self, root, path_from_root)

###############################################################################
<<<<<<< HEAD
# Lifting rules:
# lift_bind: (foo (let (x e1) e2)) ==> (let (x e1) (foo e2))
# lift_if: (foo (if p x y)) ==> (if p (foo x) (foo y))

def can_speculate_ahead_of_condition(e: Expr, cond: Expr) -> bool:
    # TODO: check if 'e' might raise an exception if evaluated without testing 'cond' first
    return True

class LiftingRule(RuleMatcher):
    possible_filter_terms = frozenset() # No specific terms indicates we could match (almost) anything

    @abstractmethod
    def get_liftable_part(self, e: Expr) -> Optional[Expr]:
        """ If e can be lifted, return the part of 'e' that will be evaluated earlier; otherwise None """
    
    def matches_for_possible_expr(self, subtree: Expr, path_from_root: Location, root: Expr, env: LetBindingEnvironment) -> Iterator[Match]:
        if isinstance(subtree, Lam):
            # Lam's inside build/sumbuild are handled as part of the (sum)build
            return
        for i, ch in enumerate(get_children(subtree)):
            nested_lam = isinstance(ch, Lam)
            spec = self.get_liftable_part(ch.body if nested_lam else ch)
            if spec is None:
                continue
            if isinstance(subtree, Let) and i==1 and subtree.vars.name in spec.free_vars_:
                pass # Cannot lift computation outside of let that involves the free variable
            elif nested_lam and ch.arg.name in spec.free_vars_:
                pass # Cannot lift loop-variant computation out of lam within (sum)build
            elif isinstance(subtree, If) and i > 0 and not can_speculate_ahead_of_condition(ch, subtree.cond):
                pass # Don't lift computation out of "if" that may be guarding against an exception
            else:
                yield Match(self, root, path_from_root + ((i,0) if nested_lam else (i,)), {"buildlam": nested_lam})

    def apply_at(self, e: Expr, path: Location, buildlam: bool) -> Expr:
        assert (not buildlam) or len(path)>1
        rest_of_path = path[-(1 + int(buildlam)):]
        path_to_parent = path[:-len(rest_of_path)]
        return replace_subtree(e, path_to_parent, Const(0.0), lambda _, parent: self.apply_to_parent(parent, rest_of_path))

    def apply_to_parent(self, parent: Expr, path_to_child: Location) -> Expr:
        child_to_lift = get_node(parent, rest_of_path)
        return self.build_lifted(child_to_lift, 
            lambda new_child: replace_subtree(parent, rest_of_path, new_child))
    
@singleton
class lift_if(LiftingRule):
    def get_liftable_part(self, e: Expr):
        return e.cond if isinstance(e, If) else None

    def apply_to_parent(self, parent: Expr, path_to_child: Location) -> Expr:
        if_node = get_node_at_location(parent, path_to_child)
        return If(if_node.cond,
            replace_subtree(parent, path_to_child, Const(0.0), lambda *_: if_node.t_body),
            replace_subtree(parent, path_to_child, Const(0.0), lambda *_: if_node.f_body))

@singleton
class lift_bind(LiftingRule):
    def get_liftable_part(self, e: Expr):
        return e.rhs if isinstance(e, Let) else None

    def apply_to_parent(self, parent:Expr, path_to_child: Location) -> Expr:
        let_node = get_node_at_location(parent, path_to_child)
        assert isinstance(let_node.vars, Var), "Tupled lets not supported - use untuple_lets first"
        bound_var, let_body = let_node.vars, let_node.body
        let_siblings = [sibling for i, sibling in enumerate(get_children(parent)) if i != path_to_child[0]]
        if any(bound_var.name in sibling.free_vars_ for sibling in let_siblings):
            # Occurrences of the bound variable in the let_node's body are not free.
            # So there must be other occurrences of the same name (referring to an outer variable).
            # These would be captured if we lifted the binder above the parent.
            # Thus, rename.
            new_var = make_nonfree_var(bound_var.name, [parent], type=bound_var.type_)
            let_body = replace_free_vars(let_node.body, {bound_var.name: new_var})
            bound_var = new_var
        return Let(bound_var, let_node.rhs, replace_subtree(parent, path_to_child, Const(0.0), lambda *_: let_body))

###############################################################################
# Rules parsed from KS. See Rule. These are of the form
#   (rule "name" template_vars template replacement)
# for example a rule to effect a*(b+c) -> a*b+a*c would look like
#   (rule "distrib_mul_over_add.t2f"
#         ((a : Float) (b : Tensor 2 Float) (c : Tensor 2 Float)) ;; template_vars
#         (mul a (add b c)) ;; template
#         (add (mul a b) (mul b c)) ;; replacement
#   )
# or, the inverse a*b+a*c-> a*(b+c)
#   (rule "add_two_muls.double"
#       ((a : Float) (b : Float)) ;; template_vars
#       (add (mul a b) (mul a c)) ;; template --- note a occurs in multiple places, these must be identical
#       (mul a (add b c)) ;; replacement
#   )
# where
#   template_vars is a list of (name : Type) pairs
#   template is an Expr, whose free vars are `template_vars`
#   replacement is an Expr, whose free vars are a subset of `template_vars`

# The rule matches if there is a VariableSubstitution from the template_vars such that template[subst] == expr;
# the result is then replacement[subst].
=======
# Rules parsed from KS. See class Rule (which has a shorter overview of syntax)
#

class ParsedRuleMatcher(RuleMatcher):
    """
    Matches and substitutes according to a monomorphic Rule parsed from .ks. These are of the form
        (rule "name" template_vars template replacement)
    for example a rule to effect a*(b+c) -> a*b+a*c would look like
        (rule "distrib_mul_over_add.t2f"
            ((a : Float) (b : Tensor 2 Float) (c : Tensor 2 Float)) ;; template_vars
            (mul a (add b c)) ;; template
            (add (mul a b) (mul b c)) ;; replacement
        )
    or, the inverse a*b+a*c-> a*(b+c)
        (rule "add_two_muls.double"
            ((a : Float) (b : Float)) ;; template_vars
            (add (mul a b) (mul a c)) ;; template --- note a occurs in multiple places, these must be identical
            (mul a (add b c)) ;; replacement
        )
    where:
         template_vars is a list of (name : Type) pairs
         template is an Expr, whose free vars are `template_vars`
         replacement is an Expr, whose free vars are a subset of `template_vars`
    """
    def __init__(self, rule: Rule):
        # The rule should already have been type-propagated (Call targets resolved to StructuredNames).
        assert rule.template.type_ == rule.replacement.type_ != None
        known_vars = frozenset([v.name for v in rule.template_vars])
        # Check that all free variables in LHS and RHS templates are declared as arguments to the rule.
        assert known_vars == rule.template.free_vars_
        assert known_vars.issuperset(rule.replacement.free_vars_)
        # TODO: check that if there are multiple binders on the LHS, they all bind different names.
        super().__init__(rule.name)
        self._rule = rule
        self._arg_types = pmap({v.name: v.type_ for v in rule.template_vars})

    @property
    def possible_filter_terms(self):
        return frozenset([get_filter_term(self._rule.template)])

    def matches_for_possible_expr(self, subtree: Expr, path_from_root: Location, root: Expr, env) -> Iterator[Match]:
        # The rule matches if there is a VariableSubstitution from the template_vars such that template[subst] == expr;
        # the result will then be replacement[subst].
        substs = find_template_subst(self._rule.template, subtree, self._arg_types)
        if substs is not None:
            yield Match(self, root, path_from_root, substs)

    def apply_at(self, expr: Expr, path: Location, **substs: VariableSubstitution) -> Expr:
        def apply_here(const_zero: Expr, target: Expr) -> Expr:
            assert const_zero == Const(0.0) # Passed to replace_subtree below
            assert SubstTemplate.visit(self._rule.template, substs) == target # Note == traverses, so expensive.
            result = SubstTemplate.visit(self._rule.replacement, substs)
            # Types copied from the template (down to the variables, and the subject-expr's types from there).
            # So there should be no need for any further type-propagation.
            assert result.type_ == target.type_
            return result
        # The constant just has no free variables that we want to avoid being captured
        return replace_subtree(expr, path, Const(0.0), apply_here)

>>>>>>> 1bc8b5a0

def _combine_substs(s1: VariableSubstitution, s2: Optional[VariableSubstitution]) -> Optional[VariableSubstitution]:
    if s2 is None:
        return None
    common_vars = s1.keys() & s2.keys()
    # We require all children to have exactly the same values (as this is not Most General Unification
    # - we are not finding substitutions for variables on the RHS).
    # Note this means that if the LHS template contains multiple binders of the same name,
    # this will only match subject expressions that also use the same variable-name in all those binders.
    if not all([s1[v] == s2[v] for v in common_vars]): # TODO use alpha-equivalence rather than strict equality
        return None # Fail
    s1.update(s2)
    return s1

@singledispatch
def find_template_subst(template: Expr, exp: Expr, template_vars: PMap[str, Type]) -> Optional[VariableSubstitution]:
    """ Finds a substitution for the variable names in template_vars,
        such that applying the resulting substitution to <template> (using subst_template) yields <exp>.
        Returns None if no such substitution exists i.e. the <exp> does not match the <template>. """
    # Default case for most template exprs: require same type of Expr, and compatible child substitutions.
    # RuleSet will have ensured that the template and subject match at the outermost level,
    # but we still need to check that subtrees match too.
    if get_filter_term(template) != get_filter_term(exp):
        return None # No match
    tmpl_children = get_children(template)
    exp_children = get_children(exp)
    if len(tmpl_children) != len(exp_children):
        return None
    d = dict()
    for t,e in zip(tmpl_children, exp_children):
        d = _combine_substs(d, find_template_subst(t, e, template_vars))
        if d is None:
            return None
    return d

@find_template_subst.register
def find_template_subst_var(template: Var, exp: Expr, template_vars: PMap[str, Type]) -> Optional[VariableSubstitution]:
    assert template.name in template_vars
    # Require correct type of subexp in order to match
    return {template.name: exp} if exp.type_ == template_vars[template.name] else None

@find_template_subst.register
def find_template_subst_let(template: Let, exp: Expr, template_vars: PMap[str, Type]) -> Optional[VariableSubstitution]:
    if not isinstance(exp, Let):
        return None
    assert isinstance(template.vars, Var), "Tupled-lets in template are not supported: call untuple_lets first"
    assert isinstance(exp.vars, Var), "Tupled-lets in subject expression are not supported: call untuple_lets first"
    assert template.vars.name not in template_vars, "Let-bound variables should not be declared as template variables"
    rhs_subst = find_template_subst(template.rhs, exp.rhs, template_vars)
    rhs_and_bound_subst = _combine_substs({template.vars.name: exp.vars}, rhs_subst)
    if rhs_and_bound_subst is None:
        return None
    # In the let-body, allow a substitution to be found for the let-bound variable; this will have to
    # map to the same variable bound in the expression as in the substitution above,
    # or _combine_substs will return None.
    body_subst = find_template_subst(template.body, exp.body, template_vars.set(template.vars.name, template.rhs.type_))
    return _combine_substs(rhs_and_bound_subst, body_subst)

@find_template_subst.register
def find_template_subst_lam(template: Lam, exp: Expr, template_vars: PMap[str, Type]) -> Optional[VariableSubstitution]:
    if not isinstance(exp, Lam):
        return None
    assert template.arg not in template_vars, "Lambda arguments should not be declared as template variables"
    if template.arg.type_ != exp.arg.type_:
        return None
    return find_template_subst(template.body, exp.body, template_vars.set(template.arg.name, template.arg.type_))

def _maybe_add_binder_to_subst(bound: Var,
    var_names_to_exprs: VariableSubstitution,
    dont_capture: List[Expr]
)-> Tuple[Var, VariableSubstitution]:
    #assert bound.decl # No - only for def args? - not true for 'Let's
    target_var = var_names_to_exprs.get(bound.name)
    if target_var is None:
        # This is a new binder in the RHS, so make sure the variable is
        # fresh w.r.t bound body and all RHSs of substitutions
        target_var = make_nonfree_var("t_", list(var_names_to_exprs.values()) + dont_capture, type=bound.type_)
        var_names_to_exprs = {**var_names_to_exprs, bound.name: target_var}
    return target_var, var_names_to_exprs

@singleton
class SubstTemplate(ExprTransformer):
    """Substitutes variables to Exprs in a template (including bound variables).
    The substitution is capture-avoiding.

    Note that this is only avoids captures by new variables introduced on the RHS.
    It doesn't handle e.g. (foo (let x e1 e2)) ==> (let x e1 (foo e2))
    where there is potentially capture - if foo contains references to another/outside
    x, they'll be captured by the x bound by that let, which changes their meaning.
    (Hence, we still need separate python RuleMatchers, not ParsedRuleMatchers, for e.g. lift_bind and sumbuild_invariant.)
    """
    def visit_var(self, v: Var, var_names_to_exprs: VariableSubstitution):
        assert not v.decl
        return var_names_to_exprs[v.name]

    def visit_let(self, l: Let, var_names_to_exprs: VariableSubstitution) -> Let:
        assert isinstance(l.vars, Var), "use untuple_lets first"
        target_var, var_names_to_exprs = _maybe_add_binder_to_subst(l.vars, var_names_to_exprs, [l.body])
        # Substitute bound var with target_var in children. It's fine to apply this substitution outside
        # where the bound var is bound, as the RHS template can't contain "(let x ...) x" (with x free).
        res = Let(Var(target_var.name),# type=target_var.type_, decl=True), # No, not generally set for Let-bound Vars
            self.visit(l.rhs, var_names_to_exprs),
            self.visit(l.body, var_names_to_exprs))
        res.type_ = l.type_
        return res

    def visit_lam(self, l: Lam, var_names_to_exprs: VariableSubstitution) -> Lam:
        target_var, var_names_to_exprs = _maybe_add_binder_to_subst(l.arg, var_names_to_exprs, [l.body])
        res = Lam(Var(target_var.name, type=target_var.type_, decl=True),
            self.visit(l.body, var_names_to_exprs))
        res.type_ = l.type_
        return res

def parse_rule_str(ks_str, symtab):
    r = single_elem(list(parse_ks_file(ks_str)))
    assert isinstance(r, Rule)
    type_propagate(r, symtab)
    return ParsedRuleMatcher(r)

def parse_rules_from_file(filename):
    with open(filename) as f:
        return [ParsedRuleMatcher(r) for r in parse_ks_string(f, filename)]<|MERGE_RESOLUTION|>--- conflicted
+++ resolved
@@ -1,24 +1,14 @@
 from abc import ABC, abstractmethod, abstractproperty
 from dataclasses import dataclass
 from functools import singledispatch
-<<<<<<< HEAD
 from itertools import chain
-from typing import Any, Iterator, Optional, Mapping, Tuple, List, FrozenSet
-=======
 from typing import Any, FrozenSet, Iterator, Optional, List, Mapping, Tuple, Union
->>>>>>> 1bc8b5a0
 
 from pyrsistent import pmap
 from pyrsistent.typing import PMap
 
-<<<<<<< HEAD
 from ksc.cav_subst import Location, VariableSubstitution, get_children, replace_subtree, replace_free_vars, make_nonfree_var, get_node_at_location
-from ksc.expr import Expr, Let, Lam, Var, Const, Call, If, Rule
-from ksc.filter_term import FilterTerm, get_filter_term
-=======
-from ksc.cav_subst import Location, get_children, replace_subtree, make_nonfree_var, VariableSubstitution
-from ksc.expr import ConstantType, StructuredName, Expr, Let, Lam, Var, Const, Call, Rule
->>>>>>> 1bc8b5a0
+from ksc.expr import ConstantType, StructuredName, Expr, Let, Lam, Var, Const, Call, If, Rule
 from ksc.parse_ks import parse_ks_file, parse_ks_string
 from ksc.type import Type
 from ksc.type_propagate import type_propagate
@@ -117,13 +107,9 @@
 
     @abstractproperty
     def possible_filter_terms(self) -> FrozenSet[FilterTerm]:
-<<<<<<< HEAD
-        """ A set of terms that might be returned by get_filter_term() for any Expr that this rule could possibly match.
+        """ A set of terms that might be returned by get_filter_term() of any Expr for which this RuleMatcher
+            could possibly generate a match. (See [Note: filter_term].)
             The empty set means that matches_for_possible_expr should be called for *any* Expr, rather than for no Exprs. """
-=======
-        """ A set of terms that might be returned by get_filter_term() of any Expr for which this RuleMatcher
-            could possibly generate a match. (See [Note: filter_term].) """
->>>>>>> 1bc8b5a0
 
     @abstractmethod
     def apply_at(self, expr: Expr, path: Location, **kwargs) -> Expr:
@@ -146,15 +132,11 @@
     """ Finds 'Match's for many rules (many different RuleMatcher objects) while performing
         only a single traversal of the Expr (and associated environment-building). """
     def __init__(self, rules):
-<<<<<<< HEAD
-        self._any_expr_rules = []
-=======
-        # TODO also allow global (any-class) rules?
         # As an optimization, at each node in the Expr tree, we'll look for matches only from
         # RuleMatchers whose possible_filter_terms match at that position in the tree.
         # (This checks equality of the outermost constructor of the template, but no deeper.)
->>>>>>> 1bc8b5a0
-        self._filtered_rules = {}
+        self._filtered_rules: Mapping[FilterTerm, List[RuleMatcher]] = {}
+        self._any_expr_rules: List[RuleMatcher] = []
         for rule in rules:
             if len(rule.possible_filter_terms) == 0:
                 self._any_expr_rules.append(rule)
@@ -205,105 +187,6 @@
             yield Match(self, root, path_from_root)
 
 ###############################################################################
-<<<<<<< HEAD
-# Lifting rules:
-# lift_bind: (foo (let (x e1) e2)) ==> (let (x e1) (foo e2))
-# lift_if: (foo (if p x y)) ==> (if p (foo x) (foo y))
-
-def can_speculate_ahead_of_condition(e: Expr, cond: Expr) -> bool:
-    # TODO: check if 'e' might raise an exception if evaluated without testing 'cond' first
-    return True
-
-class LiftingRule(RuleMatcher):
-    possible_filter_terms = frozenset() # No specific terms indicates we could match (almost) anything
-
-    @abstractmethod
-    def get_liftable_part(self, e: Expr) -> Optional[Expr]:
-        """ If e can be lifted, return the part of 'e' that will be evaluated earlier; otherwise None """
-    
-    def matches_for_possible_expr(self, subtree: Expr, path_from_root: Location, root: Expr, env: LetBindingEnvironment) -> Iterator[Match]:
-        if isinstance(subtree, Lam):
-            # Lam's inside build/sumbuild are handled as part of the (sum)build
-            return
-        for i, ch in enumerate(get_children(subtree)):
-            nested_lam = isinstance(ch, Lam)
-            spec = self.get_liftable_part(ch.body if nested_lam else ch)
-            if spec is None:
-                continue
-            if isinstance(subtree, Let) and i==1 and subtree.vars.name in spec.free_vars_:
-                pass # Cannot lift computation outside of let that involves the free variable
-            elif nested_lam and ch.arg.name in spec.free_vars_:
-                pass # Cannot lift loop-variant computation out of lam within (sum)build
-            elif isinstance(subtree, If) and i > 0 and not can_speculate_ahead_of_condition(ch, subtree.cond):
-                pass # Don't lift computation out of "if" that may be guarding against an exception
-            else:
-                yield Match(self, root, path_from_root + ((i,0) if nested_lam else (i,)), {"buildlam": nested_lam})
-
-    def apply_at(self, e: Expr, path: Location, buildlam: bool) -> Expr:
-        assert (not buildlam) or len(path)>1
-        rest_of_path = path[-(1 + int(buildlam)):]
-        path_to_parent = path[:-len(rest_of_path)]
-        return replace_subtree(e, path_to_parent, Const(0.0), lambda _, parent: self.apply_to_parent(parent, rest_of_path))
-
-    def apply_to_parent(self, parent: Expr, path_to_child: Location) -> Expr:
-        child_to_lift = get_node(parent, rest_of_path)
-        return self.build_lifted(child_to_lift, 
-            lambda new_child: replace_subtree(parent, rest_of_path, new_child))
-    
-@singleton
-class lift_if(LiftingRule):
-    def get_liftable_part(self, e: Expr):
-        return e.cond if isinstance(e, If) else None
-
-    def apply_to_parent(self, parent: Expr, path_to_child: Location) -> Expr:
-        if_node = get_node_at_location(parent, path_to_child)
-        return If(if_node.cond,
-            replace_subtree(parent, path_to_child, Const(0.0), lambda *_: if_node.t_body),
-            replace_subtree(parent, path_to_child, Const(0.0), lambda *_: if_node.f_body))
-
-@singleton
-class lift_bind(LiftingRule):
-    def get_liftable_part(self, e: Expr):
-        return e.rhs if isinstance(e, Let) else None
-
-    def apply_to_parent(self, parent:Expr, path_to_child: Location) -> Expr:
-        let_node = get_node_at_location(parent, path_to_child)
-        assert isinstance(let_node.vars, Var), "Tupled lets not supported - use untuple_lets first"
-        bound_var, let_body = let_node.vars, let_node.body
-        let_siblings = [sibling for i, sibling in enumerate(get_children(parent)) if i != path_to_child[0]]
-        if any(bound_var.name in sibling.free_vars_ for sibling in let_siblings):
-            # Occurrences of the bound variable in the let_node's body are not free.
-            # So there must be other occurrences of the same name (referring to an outer variable).
-            # These would be captured if we lifted the binder above the parent.
-            # Thus, rename.
-            new_var = make_nonfree_var(bound_var.name, [parent], type=bound_var.type_)
-            let_body = replace_free_vars(let_node.body, {bound_var.name: new_var})
-            bound_var = new_var
-        return Let(bound_var, let_node.rhs, replace_subtree(parent, path_to_child, Const(0.0), lambda *_: let_body))
-
-###############################################################################
-# Rules parsed from KS. See Rule. These are of the form
-#   (rule "name" template_vars template replacement)
-# for example a rule to effect a*(b+c) -> a*b+a*c would look like
-#   (rule "distrib_mul_over_add.t2f"
-#         ((a : Float) (b : Tensor 2 Float) (c : Tensor 2 Float)) ;; template_vars
-#         (mul a (add b c)) ;; template
-#         (add (mul a b) (mul b c)) ;; replacement
-#   )
-# or, the inverse a*b+a*c-> a*(b+c)
-#   (rule "add_two_muls.double"
-#       ((a : Float) (b : Float)) ;; template_vars
-#       (add (mul a b) (mul a c)) ;; template --- note a occurs in multiple places, these must be identical
-#       (mul a (add b c)) ;; replacement
-#   )
-# where
-#   template_vars is a list of (name : Type) pairs
-#   template is an Expr, whose free vars are `template_vars`
-#   replacement is an Expr, whose free vars are a subset of `template_vars`
-
-# The rule matches if there is a VariableSubstitution from the template_vars such that template[subst] == expr;
-# the result is then replacement[subst].
-=======
 # Rules parsed from KS. See class Rule (which has a shorter overview of syntax)
 #
 
@@ -363,7 +246,6 @@
         # The constant just has no free variables that we want to avoid being captured
         return replace_subtree(expr, path, Const(0.0), apply_here)
 
->>>>>>> 1bc8b5a0
 
 def _combine_substs(s1: VariableSubstitution, s2: Optional[VariableSubstitution]) -> Optional[VariableSubstitution]:
     if s2 is None:
@@ -485,4 +367,81 @@
 
 def parse_rules_from_file(filename):
     with open(filename) as f:
-        return [ParsedRuleMatcher(r) for r in parse_ks_string(f, filename)]+        return [ParsedRuleMatcher(r) for r in parse_ks_string(f, filename)]
+
+###############################################################################
+# Lifting rules:
+#   lift_bind: (foo (let (x e1) e2)) ==> (let (x e1) (foo e2))
+#   lift_if: (foo (if p x y)) ==> (if p (foo x) (foo y))
+# where foo can be any variety of Expr.
+
+def can_speculate_ahead_of_condition(e: Expr, cond: Expr) -> bool:
+    # TODO: check if 'e' might raise an exception if evaluated without testing 'cond' first
+    return True
+
+class LiftingRule(RuleMatcher):
+    possible_filter_terms = frozenset() # No specific terms indicates we could match (almost) anything
+
+    @abstractmethod
+    def get_liftable_part(self, e: Expr) -> Optional[Expr]:
+        """ If e can be lifted, return the part of 'e' that will be evaluated earlier; otherwise None """
+    
+    def matches_for_possible_expr(self, subtree: Expr, path_from_root: Location, root: Expr, env: LetBindingEnvironment) -> Iterator[Match]:
+        if isinstance(subtree, Lam):
+            # Lam's inside build/sumbuild are handled as part of the (sum)build
+            return
+        for i, ch in enumerate(get_children(subtree)):
+            nested_lam = isinstance(ch, Lam)
+            spec = self.get_liftable_part(ch.body if nested_lam else ch)
+            if spec is None:
+                continue
+            if isinstance(subtree, Let) and i==1 and subtree.vars.name in spec.free_vars_:
+                pass # Cannot lift computation outside of let that involves the free variable
+            elif nested_lam and ch.arg.name in spec.free_vars_:
+                pass # Cannot lift loop-variant computation out of lam within (sum)build
+            elif isinstance(subtree, If) and i > 0 and not can_speculate_ahead_of_condition(ch, subtree.cond):
+                pass # Don't lift computation out of "if" that may be guarding against an exception
+            else:
+                yield Match(self, root, path_from_root + ((i,0) if nested_lam else (i,)), {"buildlam": nested_lam})
+
+    def apply_at(self, e: Expr, path: Location, buildlam: bool) -> Expr:
+        assert (not buildlam) or len(path)>1
+        rest_of_path = path[-(1 + int(buildlam)):]
+        path_to_parent = path[:-len(rest_of_path)]
+        return replace_subtree(e, path_to_parent, Const(0.0), lambda _, parent: self.apply_to_parent(parent, rest_of_path))
+
+    def apply_to_parent(self, parent: Expr, path_to_child: Location) -> Expr:
+        child_to_lift = get_node(parent, rest_of_path)
+        return self.build_lifted(child_to_lift, 
+            lambda new_child: replace_subtree(parent, rest_of_path, new_child))
+    
+@singleton
+class lift_if(LiftingRule):
+    def get_liftable_part(self, e: Expr):
+        return e.cond if isinstance(e, If) else None
+
+    def apply_to_parent(self, parent: Expr, path_to_child: Location) -> Expr:
+        if_node = get_node_at_location(parent, path_to_child)
+        return If(if_node.cond,
+            replace_subtree(parent, path_to_child, Const(0.0), lambda *_: if_node.t_body),
+            replace_subtree(parent, path_to_child, Const(0.0), lambda *_: if_node.f_body))
+
+@singleton
+class lift_bind(LiftingRule):
+    def get_liftable_part(self, e: Expr):
+        return e.rhs if isinstance(e, Let) else None
+
+    def apply_to_parent(self, parent:Expr, path_to_child: Location) -> Expr:
+        let_node = get_node_at_location(parent, path_to_child)
+        assert isinstance(let_node.vars, Var), "Tupled lets not supported - use untuple_lets first"
+        bound_var, let_body = let_node.vars, let_node.body
+        let_siblings = [sibling for i, sibling in enumerate(get_children(parent)) if i != path_to_child[0]]
+        if any(bound_var.name in sibling.free_vars_ for sibling in let_siblings):
+            # Occurrences of the bound variable in the let_node's body are not free.
+            # So there must be other occurrences of the same name (referring to an outer variable).
+            # These would be captured if we lifted the binder above the parent.
+            # Thus, rename.
+            new_var = make_nonfree_var(bound_var.name, [parent], type=bound_var.type_)
+            let_body = replace_free_vars(let_node.body, {bound_var.name: new_var})
+            bound_var = new_var
+        return Let(bound_var, let_node.rhs, replace_subtree(parent, path_to_child, Const(0.0), lambda *_: let_body))