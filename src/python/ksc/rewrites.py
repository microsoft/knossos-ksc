--- conflicted
+++ resolved
@@ -111,33 +111,6 @@
 ) -> LetBindingEnvironment:
     assert which_child == 0
     return env.discard(parent.arg.name)
-<<<<<<< HEAD
-
-
-# Note: filter_term
-# A term that allows a quick-rejection test of whether an expression matches a template.
-# That is: get_filter_term computes a FilterTerm from an Expr in time O(1) in the size of the Expr, such that
-# if get_filter_term(template) == get_filter_term(expr) ---> they might match
-#    get_filter_term(template) != get_filter_term(expr) ---> they definitely don't match
-# Moreover, the design aims to optimize the frequency of detecting non-matches.
-FilterTerm = Union[Type, ConstantType, StructuredName]
-
-
-@singledispatch
-def get_filter_term(e: Expr) -> FilterTerm:
-    return e.__class__
-
-
-@get_filter_term.register
-def get_filter_term_const(e: Const) -> ConstantType:
-    return e.value
-
-
-@get_filter_term.register
-def get_filter_term_call(e: Call):
-    return e.name
-=======
->>>>>>> ea12b3fe
 
 
 _rule_dict: Mapping[str, "RuleMatcher"] = {}
@@ -161,12 +134,8 @@
     @abstractproperty
     def possible_filter_terms(self) -> FrozenSet[FilterTerm]:
         """ A set of terms that might be returned by get_filter_term() of any Expr for which this RuleMatcher
-<<<<<<< HEAD
-            could possibly generate a match. (See [Note: filter_term].)
+            could possibly generate a match. (See filter_term.py).
             The empty set means that matches_for_possible_expr should be called for *any* Expr, rather than for no Exprs. """
-=======
-            could possibly generate a match. (See filter_term.py).) """
->>>>>>> ea12b3fe
 
     @abstractmethod
     def apply_at(self, expr: Expr, path: Location, **kwargs) -> Expr:
@@ -222,15 +191,10 @@
         root: Expr,
         env: LetBindingEnvironment,
     ) -> Iterator[Match]:
-<<<<<<< HEAD
         for rule in chain(self._any_expr_rules, self._filtered_rules.get(get_filter_term(subtree), [])):
-            yield from rule.matches_for_possible_expr(subtree, path_from_root, root, env)
-=======
-        for rule in self._filtered_rules.get(get_filter_term(subtree), []):
             yield from rule.matches_for_possible_expr(
                 subtree, path_from_root, root, env
             )
->>>>>>> ea12b3fe
 
 
 @singleton
