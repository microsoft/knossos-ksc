--- conflicted
+++ resolved
@@ -27,11 +27,8 @@
 )
 from ksc.filter_term import FilterTerm, get_filter_term
 from ksc.parse_ks import parse_ks_file, parse_ks_string
-<<<<<<< HEAD
 from ksc.prim import make_prim_call
-=======
 from ksc.path import Path, ExprWithPath, subexps_no_binds
->>>>>>> 3d0ba86d
 from ksc.type import Type
 from ksc.type_propagate import type_propagate
 from ksc.untuple_lets import untuple_one_let
@@ -62,12 +59,11 @@
         return self.ewp.path
 
 
-<<<<<<< HEAD
 @dataclass(frozen=True, eq=False)
 class Environment:
     """ Used to carry, around the Expr being matched, information about the context each (sub-)expr is in. """
 
-    let_vars: PMap[str, Location]
+    let_vars: PMap[str, Path]
     """ Variable(name)s bound by lets, to the locations of the let-nodes binding them """
     defs: PMap[StructuredName, Def]
     """ Names bound by Defs, including those from the prelude. These will be the same throughout the Expr. """
@@ -77,86 +73,33 @@
     def find_all_matches(
         self, e: Expr, defs: PMap[StructuredName, Def] = pmap()
     ) -> Iterator[Match]:
-        yield from self._matches_with_env(e, tuple(), e, Environment(pmap({}), defs))
-
-    def _matches_with_env(
-        self, e: Expr, path_from_root: Location, root: Expr, env: Environment
-    ) -> Iterator[Match]:
+        yield from self._matches_with_env(
+            ExprWithPath.from_expr(e), Environment(pmap({}), defs)
+        )
+
+    def _matches_with_env(self, ewp: ExprWithPath, env: Environment) -> Iterator[Match]:
         # Env maps bound variables to their binders, and StructuredNames for their defs,
         # used only for inlining rules (inline_call and inline_var).
-        yield from self.matches_here(e, path_from_root, root, env)
-        for i, ch in enumerate(subexps_no_binds(e)):
-=======
-# Environments that map variable names to the locations of the nodes binding them.
-LetBindingEnvironment = PMap[str, Path]
-
-
-class AbstractMatcher(ABC):
-    def find_all_matches(self, e: Expr) -> Iterator[Match]:
-        yield from self._matches_with_env(ExprWithPath.from_expr(e), pmap({}))
-
-    def _matches_with_env(
-        self, ewp: ExprWithPath, env: LetBindingEnvironment
-    ) -> Iterator[Match]:
-        # Env maps bound variables to their binders, used for inline_let (only).
         yield from self.matches_here(ewp, env)
         if isinstance(ewp.expr, Let):
             yield from self._matches_with_env(ewp.rhs, env)
->>>>>>> 3d0ba86d
             yield from self._matches_with_env(
-                ewp.body, env.set(ewp.vars.name, ewp.path)
+                ewp.body,
+                Environment(env.let_vars.set(ewp.vars.name, ewp.path), env.defs),
             )
         elif isinstance(ewp.expr, Lam):
-            yield from self._matches_with_env(ewp.body, env.discard(ewp.arg.name))
+            yield from self._matches_with_env(
+                ewp.body, Environment(env.let_vars.discard(ewp.arg.name), env.defs)
+            )
         else:
             for ch in ewp.all_subexprs_with_paths():
                 yield from self._matches_with_env(ch, env)
 
     @abstractmethod
-    def matches_here(
-<<<<<<< HEAD
-        self, subtree: Expr, path_from_root: Location, root: Expr, env: Environment,
-=======
-        self, ewp: ExprWithPath, env: LetBindingEnvironment,
->>>>>>> 3d0ba86d
-    ) -> Iterator[Match]:
+    def matches_here(self, ewp: ExprWithPath, env: Environment,) -> Iterator[Match]:
         """ Return any matches which rewrite the topmost node of the specified subtree """
 
 
-<<<<<<< HEAD
-@singledispatch
-def _update_env_for_subtree(
-    parent: Expr, parent_path: Location, which_child: int, env: Environment
-) -> Environment:
-    # Default is to use same environment as parent
-    return env
-
-
-@_update_env_for_subtree.register
-def _update_env_let(
-    parent: Let, parent_path: Location, which_child: int, env: Environment
-) -> Environment:
-    assert isinstance(
-        parent.vars, Var
-    ), "Tupled lets are not supported - use untuple_lets first"
-    assert 0 <= which_child <= 1
-    return (
-        env
-        if which_child == 0  # rhs
-        else Environment(env.let_vars.set(parent.vars.name, parent_path), env.defs)
-    )
-
-
-@_update_env_for_subtree.register
-def _update_env_lam(
-    parent: Lam, parent_path: Location, which_child: int, env: Environment
-) -> Environment:
-    assert which_child == 0
-    return Environment(env.let_vars.discard(parent.arg.name), env.defs)
-
-
-=======
->>>>>>> 3d0ba86d
 _rule_dict: Mapping[str, "RuleMatcher"] = {}
 
 
@@ -190,29 +133,16 @@
 
     @abstractmethod
     def matches_for_possible_expr(
-<<<<<<< HEAD
-        self, expr: Expr, path_from_root: Location, root: Expr, env: Environment,
-=======
-        self, ewp: ExprWithPath, env: LetBindingEnvironment,
->>>>>>> 3d0ba86d
+        self, ewp: ExprWithPath, env: Environment,
     ) -> Iterator[Match]:
         """ Returns any 'Match's acting on the topmost node of the specified Expr, given that <get_filter_term(expr)>
             is of one of <self.possible_filter_terms>. """
 
-    def matches_here(
-<<<<<<< HEAD
-        self, expr: Expr, path_from_root: Location, root: Expr, env: Environment,
-    ) -> Iterator[Match]:
-        if get_filter_term(expr) in self.possible_filter_terms or (
-            isinstance(expr, Call) and self.may_match_any_call
+    def matches_here(self, ewp: ExprWithPath, env: Environment,) -> Iterator[Match]:
+        if get_filter_term(ewp.expr) in self.possible_filter_terms or (
+            isinstance(ewp.expr, Call) and self.may_match_any_call
         ):
-            yield from self.matches_for_possible_expr(expr, path_from_root, root, env)
-=======
-        self, ewp: ExprWithPath, env: LetBindingEnvironment,
-    ) -> Iterator[Match]:
-        if get_filter_term(ewp.expr) in self.possible_filter_terms:
             yield from self.matches_for_possible_expr(ewp, env)
->>>>>>> 3d0ba86d
 
     def __reduce__(self):
         # This allows pickling and sending RuleMatchers across processes/machines via Ray.
@@ -235,23 +165,12 @@
             for term in rule.possible_filter_terms:
                 self._rules_by_filter_term.setdefault(term, []).append(rule)
 
-    def matches_here(
-<<<<<<< HEAD
-        self, subtree: Expr, path_from_root: Location, root: Expr, env: Environment,
-    ) -> Iterator[Match]:
-        possible_rules = self._rules_by_filter_term.get(get_filter_term(subtree), [])
-        if isinstance(subtree, Call):
+    def matches_here(self, ewp: ExprWithPath, env: Environment,) -> Iterator[Match]:
+        possible_rules = self._rules_by_filter_term.get(get_filter_term(ewp.expr), [])
+        if isinstance(ewp.expr, Call):
             possible_rules = chain(possible_rules, self._any_call_rules)
         for rule in possible_rules:
-            yield from rule.matches_for_possible_expr(
-                subtree, path_from_root, root, env
-            )
-=======
-        self, ewp: ExprWithPath, env: LetBindingEnvironment,
-    ) -> Iterator[Match]:
-        for rule in self._filtered_rules.get(get_filter_term(ewp.expr), []):
             yield from rule.matches_for_possible_expr(ewp, env)
->>>>>>> 3d0ba86d
 
 
 @singleton
@@ -274,21 +193,12 @@
         )
 
     def matches_for_possible_expr(
-<<<<<<< HEAD
-        self, subtree: Expr, path_from_root: Location, root: Expr, env: Environment,
-    ) -> Iterator[Match]:
-        assert isinstance(subtree, Var)
-        binding_loc = env.let_vars.get(subtree.name)
-        if binding_loc is not None:
-            yield Match(self, root, path_from_root, {"binding_location": binding_loc})
-=======
-        self, ewp: ExprWithPath, env: LetBindingEnvironment,
+        self, ewp: ExprWithPath, env: Environment,
     ) -> Iterator[Match]:
         assert isinstance(ewp.expr, Var)
-        binding_location = env.get(ewp.expr.name)
+        binding_location = env.let_vars.get(ewp.expr.name)
         if binding_location is not None:
             yield Match(self, ewp, {"binding_location": binding_location})
->>>>>>> 3d0ba86d
 
 
 @singleton
@@ -297,13 +207,13 @@
     may_match_any_call = True
 
     def matches_for_possible_expr(
-        self, subtree: Expr, path_from_root: Location, root: Expr, env: Environment
+        self, ewp: ExprWithPath, env: Environment
     ) -> Iterator[Match]:
-        func_def: Optional[Def] = env.defs.get(get_filter_term(subtree))
+        func_def: Optional[Def] = env.defs.get(ewp.expr.name)
         if func_def is not None:
-            yield Match(self, root, path_from_root, {"func_def": func_def})
-
-    def apply_at(self, expr: Expr, path_to_call: Location, func_def: Def) -> Expr:
+            yield Match(self, ewp, {"func_def": func_def})
+
+    def apply_at(self, ewp: ExprWithPath, func_def: Def) -> Expr:
         # func_def comes from the Match.
         def apply_here(const_zero, call_node):
             # Drop decl=True from Def.args
@@ -327,7 +237,7 @@
         # Thus, TODO: simplify interface to replace_subtree: only inline_let requires capture-avoidance, and
         # there is no need to support both capture-avoidance + applicator in the same call to replace_subtree.
         # In the meantime, the 0.0 here (as elsewhere) indicates there are no variables to avoid capturing.
-        return replace_subtree(expr, path_to_call, Const(0.0), apply_here)
+        return replace_subtree(ewp.root, ewp.path, Const(0.0), apply_here)
 
 
 @singleton
@@ -345,7 +255,7 @@
         return replace_subtree(ewp.root, ewp.path, Const(0.0), apply_here)
 
     def matches_for_possible_expr(
-        self, ewp: ExprWithPath, env: LetBindingEnvironment
+        self, ewp: ExprWithPath, env: Environment
     ) -> Iterator[Match]:
         assert isinstance(ewp.expr, Let)
         if ewp.vars.name not in ewp.body.free_vars_:
@@ -397,7 +307,7 @@
         return frozenset([get_filter_term(self._rule.template)])
 
     def matches_for_possible_expr(
-        self, ewp: ExprWithPath, env: LetBindingEnvironment
+        self, ewp: ExprWithPath, env: Environment
     ) -> Iterator[Match]:
         # The rule matches if there is a VariableSubstitution from the template_vars such that template[subst] == expr;
         # the result will then be replacement[subst].
