from ksc.utils import generate_and_compile_cpp_from_ks, translate_and_import

from ksc.shape import ShapeType, shape_type_from_object

class KsFunction:
    def __init__(self, name, return_type, arg_name_types, ks_str, is_edef=False, is_builtin=False):
        self._name = name
        self._return_type = return_type
        if len(arg_name_types) == 0:
            self._arg_names = ()
            self._arg_types = ()
        else:
            self._arg_names, self._arg_types = zip(*arg_name_types)
        self._is_edef = is_edef
        self._is_builtin = is_builtin
        self._ks_str = ks_str
        self._py_mod = None

    @property
    def name(self):
        return self._name

    @property
    def return_type(self):
        return self._return_type

    @property
    def is_edef(self):
        return self._is_edef

    @property
    def is_builtin(self):
        return self._is_builtin

    @property
    def ks_str(self):
        return self._ks_str

    def combined_ks_str(self):
        return self.ks_str

    @property
    def arg_names(self):
        return self._arg_names

    @property
    def arg_types(self):
        return self._arg_types

    def __call__(self, *args, backend="jax"):
        for i, (arg, arg_type) in enumerate(zip(args, self._arg_types)):
<<<<<<< HEAD
            actual_type = utils.shape_type_from_object(arg).type
=======
            actual_type = shape_type_from_object(arg).type
>>>>>>> e719a91b
            assert actual_type == arg_type, f"In the {i+1}th argument of {self.name}, expected {arg_type} but got {actual_type}"
        ks_str = self.combined_ks_str()
        name_to_call = self.name
        print(ks_str)
        if backend == "cpp":
            if self._py_mod is None:
                self._py_mod = generate_and_compile_cpp_from_ks(ks_str, self.name, self._arg_types)
        else:
            if self._py_mod is None:
                self._py_mod = translate_and_import(__file__, ks_str, backend)
        if hasattr(self._py_mod, "defs"):
            return self._py_mod.defs[name_to_call](*args)
        else:
            return self._py_mod.entry(*args)


import torch # TODO: move somewhere torch specific

class KscFunction:
    """
    Compiled KS function
    """
    def __init__(self, py_mod):
        self._py_mod = py_mod

    @property
    def rev(self):
        return self._py_mod.rev_entry

    def __call__(self, *args):
        return self._py_mod.entry(*args)

    def adapt(self, val):
        if isinstance(val, torch.Tensor):
            if len(val.shape) == 2 and val.dtype == torch.float64:
                return self._py_mod.Tensor_2_Float(val.data_ptr(), *val.shape)
        
        raise NotImplementedError<|MERGE_RESOLUTION|>--- conflicted
+++ resolved
@@ -49,11 +49,7 @@
 
     def __call__(self, *args, backend="jax"):
         for i, (arg, arg_type) in enumerate(zip(args, self._arg_types)):
-<<<<<<< HEAD
-            actual_type = utils.shape_type_from_object(arg).type
-=======
             actual_type = shape_type_from_object(arg).type
->>>>>>> e719a91b
             assert actual_type == arg_type, f"In the {i+1}th argument of {self.name}, expected {arg_type} but got {actual_type}"
         ks_str = self.combined_ks_str()
         name_to_call = self.name
