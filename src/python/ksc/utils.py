--- conflicted
+++ resolved
@@ -342,23 +342,6 @@
 
     return itertools.product(*map(range, sz))
 
-<<<<<<< HEAD
-def singleton(cls):
-    """Make a class a Singleton class (only one instance). Adapted from
-    https://realpython.com/primer-on-python-decorators/#creating-singletons
-    """
-
-    @wraps(cls)
-    def wrapper_singleton():
-        if not wrapper_singleton.instance:
-            wrapper_singleton.instance = cls()
-        return wrapper_singleton.instance
-
-    wrapper_singleton.instance = cls()
-    return wrapper_singleton  # The value that goes into globals() for the module
-    # For a singleton class Foo if we write Foo() we get the unique instance.
-=======
-
 def singleton(cls):
     """ Simple decorator that makes a single instance of a class.
         @singleton
@@ -367,5 +350,4 @@
                 .....
         Foo.do_foo()
     """
-    return cls()
->>>>>>> d85f341c
+    return cls()