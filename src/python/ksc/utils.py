import atexit
from dataclasses import dataclass
from typing import Tuple, Union
from collections import namedtuple
import itertools
import os
import atexit

import importlib.util
import numpy as np
import subprocess
import sysconfig
import sys
from tempfile import NamedTemporaryFile
from tempfile import gettempdir

from ksc.type import Type, tangent_type, make_tuple_if_many

from torch.utils.cpp_extension import load, load_inline


class KRecord:
    """
    A smoother namedtuple -- like https://pythonhosted.org/pyrecord but using the existing class syntax.
    Like a 3.7 dataclass, but don't need to decorate each derived class

    Derive a class from KRecord, declare its fields, and use keyword args in __init__

    def MyClass(KRecord):
        cost: float
        names: List[String]

        def __init__(cost, names):
            super().__init__(cost=cost, names=names)

    And now you have a nice little record class.

    Construct a MyClass:
        a = MyClass(1.3, ["fred", "conor", "una"])

    Compare two MyClasses
        if a == b: ...
    
    Etc
    """

    def __init__(self, **args):
        for (nt, v) in args.items():
            # assert nt in self.__annotations__  # <- This check will fail for chains of derived classes -- only the deepest has __annotations__ ready yet.
            setattr(self, nt, v)

    def __eq__(self, that):
        if type(self) != type(that):
            return False

        for nt in self.__annotations__:
            if getattr(self, nt) != getattr(that, nt):
                return False
        return True


def ensure_list_of_lists(l):
    """return input, wrapped in a singleton list if its first element is not a list

       ensure_list_of_lists([])    = []
       ensure_list_of_lists([1])   = [[1]]
       ensure_list_of_lists([[1]]) = [[1]]
       ensure_list_of_lists([[1,2]])        = [[1, 2]]
       ensure_list_of_lists([[1,2], [3,4]]) = [[1, 2], [3, 4]]
    """

    if not isinstance(l, list):
        raise ValueError("Expect a list")
    if len(l) < 1:  # Empty list is empty list
        return l
    if not isinstance(l[0], list):
        return [l]
    else:
        return l


def single_elem(l):
    assert len(l) == 1
    return l[0]


def paren(s):
    return "(" + s + ")"


PYTHON_MODULE_NAME = "ks_mod"


def import_module_from_path(module_name, path):
    # These three lines are for loading a module from a file in Python 3.5+
    # https://bugs.python.org/issue21436
    spec = importlib.util.spec_from_file_location(module_name, path)
    py_out = importlib.util.module_from_spec(spec)
    spec.loader.exec_module(py_out)
    return py_out


def translate_and_import(source_file_name, *args):
    from ksc.translate import translate

    py_out = translate(*args, source_file_name, with_main=False)
    with NamedTemporaryFile(mode="w", suffix=".py", delete=False) as f:
        f.write(f"# AUTOGEN from {source_file_name} via ksc.utils.translate_and_import")
        f.write(py_out)

    print(f.name)
    return import_module_from_path(PYTHON_MODULE_NAME, f.name)


def subprocess_run(cmd, env=None):
    return (
        subprocess.run(cmd, stdout=subprocess.PIPE, env=env).stdout.decode().strip("\n")
    )


def get_ksc_dir():
    if "KSC_RUNTIME_DIR" in os.environ:
        ksc_runtime_dir = os.environ["KSC_RUNTIME_DIR"]
        ksc_src = os.path.dirname(ksc_runtime_dir)
        return os.path.dirname(ksc_src)

    d = os.path.dirname(__file__)  # src/python/ksc
    d = os.path.dirname(d)  # src/python
    d = os.path.dirname(d)  # src
    return os.path.dirname(d)


def get_ksc_paths():
    if "KSC_RUNTIME_DIR" in os.environ:
        ksc_runtime_dir = os.environ["KSC_RUNTIME_DIR"]
    else:
        ksc_runtime_dir = get_ksc_dir() + "/src/runtime"

    if "KSC_PATH" in os.environ:
        ksc_path = os.environ["KSC_PATH"]
    else:
        ksc_path = get_ksc_dir() + "/build/bin/ksc"

    return ksc_path, ksc_runtime_dir


def generate_cpp_from_ks(ks_str, generate_derivatives=False, use_aten=False):
    ksc_path, ksc_runtime_dir = get_ksc_paths()

    with NamedTemporaryFile(mode="w", suffix=".ks", delete=False) as fks:
        fks.write(ks_str)
    try:
        with NamedTemporaryFile(mode="w", suffix=".kso", delete=False) as fkso:
            with NamedTemporaryFile(mode="w", suffix=".cpp", delete=False) as fcpp:
                print("generate_cpp_from_ks:", ksc_path, fks.name)
<<<<<<< HEAD
                ksc_command = [
                    ksc_path,
                    "--generate-cpp" if generate_derivatives else "--generate-cpp-without-diffs",
                    "--ks-source-file",
                    ksc_runtime_dir + "/prelude.ks",
                    *(("--ks-source-file", ksc_runtime_dir + "/prelude-aten.ks") if use_aten else ()),
                    "--ks-source-file",
                    fks.name,
                    "--ks-output-file",
                    fkso.name,
                    "--cpp-output-file",
                    fcpp.name,
                ]
                e = subprocess.run(ksc_command, capture_output=True, check=True,)
=======
                e = subprocess.run(
                    [
                        ksc_path,
                        "--generate-cpp"
                        if generate_derivatives
                        else "--generate-cpp-without-diffs",
                        "--ks-source-file",
                        ksc_runtime_dir + "/prelude.ks",
                        *(
                            ("--ks-source-file", ksc_runtime_dir + "/prelude-aten.ks")
                            if use_aten
                            else ()
                        ),
                        "--ks-source-file",
                        fks.name,
                        "--ks-output-file",
                        fkso.name,
                        "--cpp-output-file",
                        fcpp.name,
                    ],
                    capture_output=True,
                    check=True,
                )
>>>>>>> 946e1120
                print(e.stdout.decode("ascii"))
                print(e.stderr.decode("ascii"))
    except subprocess.CalledProcessError as e:
        print(f"Command failed:\n{' '.join(ksc_command)}")
        print(f"files {fks.name} {fkso.name} {fcpp.name}")
        print(f"ks_str=\n{ks_str}")
        print(e.output.decode("ascii"))
        print(e.stderr.decode("ascii"))
        exit(-1)  # To clean up error reporting while debugging
        raise

    # Read from CPP back to string
    with open(fcpp.name) as f:
        out = f.read()

    # only delete these file if no error
    @atexit.register
    def _():
        print("ksc.utils.generate_cpp_from_ks: Deleting", fks.name, fcpp.name, fkso.name)
        os.unlink(fks.name)
        os.unlink(fcpp.name)
        os.unlink(fkso.name)

    return out


def build_py_module_from_cpp(cpp_str, profiling=False, use_aten=False):
    _ksc_path, ksc_runtime_dir = get_ksc_paths()
    pybind11_path = get_ksc_dir() + "/extern/pybind11"

    with NamedTemporaryFile(mode="w", suffix=".cpp", delete=False) as fcpp:
        fcpp.write(cpp_str)

    extension_suffix = sysconfig.get_config_var("EXT_SUFFIX")
    if extension_suffix is None:
        extension_suffix = sysconfig.get_config_var("SO")

    with NamedTemporaryFile(mode="w", suffix=extension_suffix, delete=False) as fpymod:
        pass
    module_path = fpymod.name
    module_name = os.path.basename(module_path).split(".")[0]
    python_includes = subprocess_run(
        [sys.executable, "-m", "pybind11", "--includes"],
        env={"PYTHONPATH": pybind11_path},
    )
    try:
        cmd = (
            f"g++ -I{ksc_runtime_dir} -I{pybind11_path}/include "
            + python_includes
            + " -Wall -Wno-unused-variable -Wno-unused-but-set-variable"
            " -fmax-errors=1"
            " -std=c++17"
            " -O3"
            " -fPIC"
            + (" -g -pg -O3" if profiling else "")
            + " -shared"
            + (" -DKS_INCLUDE_ATEN" if use_aten else "")
            + f" -DPYTHON_MODULE_NAME={module_name}"
            f" -o {module_path} " + fcpp.name
        )
        print(cmd)
        subprocess.run(cmd, shell=True, capture_output=True, check=True)
    except subprocess.CalledProcessError as e:
        print(f"cpp_file={fcpp.name}")
        print(cmd)
        print(e.output.decode("utf-8"))
        print(e.stderr.decode("utf-8"))

        raise

    os.unlink(fcpp.name)
    return module_name, module_path


def mangleType(ty):
    return ty.shortstr()


def mangleTypes(tys):
    return "".join(mangleType(ty) for ty in tys)


def encode_name(s: str) -> str:
    # TODO: this could be faster
    return (
        s.replace("@", "$a")
        .replace(",", "$_")
        .replace(".", "$o")
        .replace("[", "$6")
        .replace("]", "$9")
        .replace("<", "$d")
        .replace(">", "$b")
        .replace("*", "$x")
        .replace(":", "$8")
    )


<<<<<<< HEAD
derivatives_to_generate_default = ["fwd", "rev", "sufrev"]


=======
>>>>>>> 946e1120
def __make_cpp_str(
    ks_str,
    name_to_call,
    python_module_name,
    arg_types,
    return_type,
<<<<<<< HEAD
    derivatives_to_generate=derivatives_to_generate_default,
    use_aten=True,
):
    generate_derivatives = len(derivatives_to_generate) > 0
    generated_cpp_source = generate_cpp_from_ks(ks_str, generate_derivatives=generate_derivatives, use_aten=use_aten)
=======
    generate_derivatives,
    use_aten,
):
    generated_cpp_source = generate_cpp_from_ks(
        ks_str, generate_derivatives=generate_derivatives, use_aten=use_aten
    )
>>>>>>> 946e1120

    cpp_str = f"""
    #include "knossos-pybind.h"
    {generated_cpp_source}

    """

    args_str = mangleTypes(arg_types)
    name_str = encode_name(f"{name_to_call}@{args_str}")
    declarations = f"""
     m.def("entry", with_ks_allocator(&ks::{name_str}));
    """

    if generate_derivatives:
        darg_types = [tangent_type(ty) for ty in arg_types]
        args_tuple_str = mangleType(make_tuple_if_many(arg_types))
        dargs_tuple_str = mangleType(make_tuple_if_many(darg_types))
        dreturn_type_str = mangleType(tangent_type(return_type))

        for der in derivatives_to_generate:
            der_name = encode_name(f"{der}${name_to_call}@{args_str}")
            declarations += f"""
            m.def("{der}_entry", with_ks_allocator(&ks::{der_name}));
            """

    cpp_str += (
        """
PYBIND11_MODULE("""
        + python_module_name
        + """, m) {
    m.def("reset_allocator", []{ g_alloc.reset();});
    m.def("allocator_top", []{ return g_alloc.mark();});
    m.def("allocator_peak", []{ return g_alloc.peak();});

    declare_tensor_1<double>(m, "Tensor_1_Float");
    declare_tensor_2<double>(m, "Tensor_2_Float");
    declare_tensor_2<int>(m, "Tensor_2_Integer");

"""
        + declarations
        + """
}
"""
    )

    return cpp_str


def generate_and_compile_cpp_from_ks(
<<<<<<< HEAD
    ks_str, name_to_call, arg_types, return_type=None, derivatives_to_generate=[], use_aten=False
):

    cpp_str = __make_cpp_str(
        ks_str, name_to_call, "PYTHON_MODULE_NAME", arg_types, return_type, derivatives_to_generate, use_aten
=======
    ks_str,
    name_to_call,
    arg_types,
    return_type=None,
    generate_derivatives=False,
    use_aten=False,
):

    cpp_str = __make_cpp_str(
        ks_str,
        name_to_call,
        "PYTHON_MODULE_NAME",
        arg_types,
        return_type,
        generate_derivatives,
        use_aten,
>>>>>>> 946e1120
    )

    cpp_fname = (
        gettempdir() + "/ksc-pybind.cpp"
    )  # TODO temp name, but I want to solve a GC problem with temp names
    print(f"Saving to {cpp_fname}")
    with open(cpp_fname, "w") as fcpp:
        fcpp.write(cpp_str)

    module_name, module_path = build_py_module_from_cpp(cpp_str, use_aten=use_aten)
    return import_module_from_path(module_name, module_path)


def build_module_using_pytorch_from_ks(
<<<<<<< HEAD
    ks_str, name_to_call, arg_types, return_type=None, derivatives_to_generate=[], use_aten=False
):
    """Uses PyTorch C++ extension mechanism to build and load a module"""
    cpp_str = __make_cpp_str(
        ks_str, name_to_call, "TORCH_EXTENSION_NAME", arg_types, return_type, derivatives_to_generate, use_aten
=======
    ks_str,
    name_to_call,
    arg_types,
    return_type=None,
    generate_derivatives=False,
    use_aten=False,
):
    """Uses PyTorch C++ extension mechanism to build and load a module"""
    cpp_str = __make_cpp_str(
        ks_str,
        name_to_call,
        "TORCH_EXTENSION_NAME",
        arg_types,
        return_type,
        generate_derivatives,
        use_aten,
>>>>>>> 946e1120
    )

    __ksc_path, ksc_runtime_dir = get_ksc_paths()

    cflags = [
        "-DKS_INCLUDE_ATEN" if use_aten else "",
    ]

    # I don't like this assumption about Windows -> cl but it matches what PyTorch is currently doing:
    # https://github.com/pytorch/pytorch/blob/ad8d1b2aaaf2ba28c51b1cb38f86311749eff755/torch/utils/cpp_extension.py#L1374-L1378
    # We're making a guess here if people recognifigure their C++ compiler on Windows it's because they're using non-MSVC
    # otherwise we need to inspect the end of the path path for cl[.exe].

    cpp_compiler = os.environ.get("CXX")
    if cpp_compiler == None and sys.platform == "win32":
        cflags.append("/std:c++17")
    else:
        cflags.append("-std=c++17")

    verbose = True

    # https://pytorch.org/docs/stable/cpp_extension.html
    module = load_inline(
        name="dynamic_ksc_cpp",
        cpp_sources=[cpp_str],
        extra_include_paths=[ksc_runtime_dir],
        extra_cflags=cflags,
<<<<<<< HEAD
        verbose=verbose,
=======
>>>>>>> 946e1120
    )

    return module


def ndgrid_inds(sz):
    """
    Return a sequnce of tuples of indices as if generated by nested comprehensions.
    Example:
        ndgrid_inds((ni,nj))
    Returns the same sequence as
        [(i,j) for i in range(ni) for j in range(nj)]

    The iterates are always tuples so
        ndgrid_inds(4)
    returns
        [(0,), (1,), (2,), (3,)] 

    """

    return itertools.product(*map(range, sz))


def singleton(cls):
    """ Simple decorator that makes a single instance of a class.
        @singleton
        class Foo:
            def do_foo(self):
                .....
        Foo.do_foo()
    """
    return cls()<|MERGE_RESOLUTION|>--- conflicted
+++ resolved
@@ -150,16 +150,22 @@
     with NamedTemporaryFile(mode="w", suffix=".ks", delete=False) as fks:
         fks.write(ks_str)
     try:
+        ksc_command = []
         with NamedTemporaryFile(mode="w", suffix=".kso", delete=False) as fkso:
             with NamedTemporaryFile(mode="w", suffix=".cpp", delete=False) as fcpp:
                 print("generate_cpp_from_ks:", ksc_path, fks.name)
-<<<<<<< HEAD
                 ksc_command = [
                     ksc_path,
-                    "--generate-cpp" if generate_derivatives else "--generate-cpp-without-diffs",
+                    "--generate-cpp"
+                    if generate_derivatives
+                    else "--generate-cpp-without-diffs",
                     "--ks-source-file",
                     ksc_runtime_dir + "/prelude.ks",
-                    *(("--ks-source-file", ksc_runtime_dir + "/prelude-aten.ks") if use_aten else ()),
+                    *(
+                        ("--ks-source-file", ksc_runtime_dir + "/prelude-aten.ks")
+                        if use_aten
+                        else ()
+                    ),
                     "--ks-source-file",
                     fks.name,
                     "--ks-output-file",
@@ -168,31 +174,6 @@
                     fcpp.name,
                 ]
                 e = subprocess.run(ksc_command, capture_output=True, check=True,)
-=======
-                e = subprocess.run(
-                    [
-                        ksc_path,
-                        "--generate-cpp"
-                        if generate_derivatives
-                        else "--generate-cpp-without-diffs",
-                        "--ks-source-file",
-                        ksc_runtime_dir + "/prelude.ks",
-                        *(
-                            ("--ks-source-file", ksc_runtime_dir + "/prelude-aten.ks")
-                            if use_aten
-                            else ()
-                        ),
-                        "--ks-source-file",
-                        fks.name,
-                        "--ks-output-file",
-                        fkso.name,
-                        "--cpp-output-file",
-                        fcpp.name,
-                    ],
-                    capture_output=True,
-                    check=True,
-                )
->>>>>>> 946e1120
                 print(e.stdout.decode("ascii"))
                 print(e.stderr.decode("ascii"))
     except subprocess.CalledProcessError as e:
@@ -211,7 +192,9 @@
     # only delete these file if no error
     @atexit.register
     def _():
-        print("ksc.utils.generate_cpp_from_ks: Deleting", fks.name, fcpp.name, fkso.name)
+        print(
+            "ksc.utils.generate_cpp_from_ks: Deleting", fks.name, fcpp.name, fkso.name
+        )
         os.unlink(fks.name)
         os.unlink(fcpp.name)
         os.unlink(fkso.name)
@@ -290,32 +273,22 @@
     )
 
 
-<<<<<<< HEAD
 derivatives_to_generate_default = ["fwd", "rev", "sufrev"]
 
 
-=======
->>>>>>> 946e1120
 def __make_cpp_str(
     ks_str,
     name_to_call,
     python_module_name,
     arg_types,
     return_type,
-<<<<<<< HEAD
     derivatives_to_generate=derivatives_to_generate_default,
     use_aten=True,
 ):
     generate_derivatives = len(derivatives_to_generate) > 0
-    generated_cpp_source = generate_cpp_from_ks(ks_str, generate_derivatives=generate_derivatives, use_aten=use_aten)
-=======
-    generate_derivatives,
-    use_aten,
-):
     generated_cpp_source = generate_cpp_from_ks(
         ks_str, generate_derivatives=generate_derivatives, use_aten=use_aten
     )
->>>>>>> 946e1120
 
     cpp_str = f"""
     #include "knossos-pybind.h"
@@ -365,18 +338,11 @@
 
 
 def generate_and_compile_cpp_from_ks(
-<<<<<<< HEAD
-    ks_str, name_to_call, arg_types, return_type=None, derivatives_to_generate=[], use_aten=False
-):
-
-    cpp_str = __make_cpp_str(
-        ks_str, name_to_call, "PYTHON_MODULE_NAME", arg_types, return_type, derivatives_to_generate, use_aten
-=======
     ks_str,
     name_to_call,
     arg_types,
     return_type=None,
-    generate_derivatives=False,
+    derivatives_to_generate=[],
     use_aten=False,
 ):
 
@@ -386,9 +352,8 @@
         "PYTHON_MODULE_NAME",
         arg_types,
         return_type,
-        generate_derivatives,
+        derivatives_to_generate,
         use_aten,
->>>>>>> 946e1120
     )
 
     cpp_fname = (
@@ -403,18 +368,11 @@
 
 
 def build_module_using_pytorch_from_ks(
-<<<<<<< HEAD
-    ks_str, name_to_call, arg_types, return_type=None, derivatives_to_generate=[], use_aten=False
-):
-    """Uses PyTorch C++ extension mechanism to build and load a module"""
-    cpp_str = __make_cpp_str(
-        ks_str, name_to_call, "TORCH_EXTENSION_NAME", arg_types, return_type, derivatives_to_generate, use_aten
-=======
     ks_str,
     name_to_call,
     arg_types,
     return_type=None,
-    generate_derivatives=False,
+    derivatives_to_generate=[],
     use_aten=False,
 ):
     """Uses PyTorch C++ extension mechanism to build and load a module"""
@@ -424,9 +382,8 @@
         "TORCH_EXTENSION_NAME",
         arg_types,
         return_type,
-        generate_derivatives,
+        derivatives_to_generate,
         use_aten,
->>>>>>> 946e1120
     )
 
     __ksc_path, ksc_runtime_dir = get_ksc_paths()
@@ -454,10 +411,7 @@
         cpp_sources=[cpp_str],
         extra_include_paths=[ksc_runtime_dir],
         extra_cflags=cflags,
-<<<<<<< HEAD
         verbose=verbose,
-=======
->>>>>>> 946e1120
     )
 
     return module
