--- conflicted
+++ resolved
@@ -156,11 +156,7 @@
         if self.is_tuple:
             return sum([c.num_elements(assumed_vector_size) for c in self.children])
         elif self.is_tensor:
-<<<<<<< HEAD
-            return assumed_vector_size ** self.tensor_rank * self.tensor_elem_type.num_elements(assumed_vector_size)
-=======
             return (assumed_vector_size ** self.tensor_rank) * self.tensor_elem_type.num_elements(assumed_vector_size)
->>>>>>> e719a91b
         elif self.is_scalar or self.is_lam_or_LM:
             return 1
 
@@ -188,11 +184,7 @@
         if self.is_tuple:
             return tb + "".join([c.shortstr() for c in self.children]) + te
         if self.is_tensor:
-<<<<<<< HEAD
-            return f"T{self.tensor_rank}" + self.tensor_elem_type.shortstr()
-=======
             return "T" + self.tensor_rank + self.tensor_elem_type.shortstr()
->>>>>>> e719a91b
         
         raise ValueError(f"Unknown Type.{self.kind}")
 
@@ -203,15 +195,9 @@
         """
         if isinstance(val, (bool, np.bool)):
             return Type.Bool
-<<<<<<< HEAD
-        if isinstance(val, (int, np.integer)):
-            return Type.Integer
-        if isinstance(val, (float, np.float)):
-=======
         if isinstance(val, (int, np.integer, np.int32, np.int64)):
             return Type.Integer
         if isinstance(val, (float, np.float, np.float32, np.float64)):
->>>>>>> e719a91b
             return Type.Float
         if isinstance(val, str):
             return Type.String
@@ -255,21 +241,13 @@
 Type.Bool = Type("Bool")
 Type.String = Type("String")
 
-<<<<<<< HEAD
-
-=======
->>>>>>> e719a91b
 class SizeType:
     @staticmethod
     def from_rank(n : int) -> Type:
         if n == 1:
             return Type.Integer
         else:
-<<<<<<< HEAD
-            return Type.Tuple(*[Type.Integer for i in range(n)])
-=======
             return Type.Tuple(*tuple(Type.Integer for _ in range(n)))
->>>>>>> e719a91b
 
     @staticmethod
     def get_rank(ty : Type) -> int:
@@ -281,7 +259,6 @@
 
     @staticmethod
     def isa(ty : Type) -> bool:
-<<<<<<< HEAD
         return SizeType.get_rank(ty) is not None
 
 # See AD.hs:tangentType
@@ -306,7 +283,4 @@
     if t.is_tensor:
         return Type.Tensor(t.tensor_rank, shape_type(t.tensor_elem_type))
 
-    raise NotImplementedError
-=======
-        return SizeType.get_rank(ty) is not None
->>>>>>> e719a91b
+    raise NotImplementedError