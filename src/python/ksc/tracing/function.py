--- conflicted
+++ resolved
@@ -37,11 +37,7 @@
                 else:
                     converted_args.append(arg)
             else:
-<<<<<<< HEAD
-                st = utils.shape_type_from_object(arg)
-=======
                 st = shape_type_from_object(arg)
->>>>>>> e719a91b
                 converted_args.append(node.Node("", st.shape, st.type, data=arg))
             print(f"Processing the {i+1}th argument to {self.name} with {converted_args[-1].shape_type}")
         jitted = jitting.get_or_trace_function(self, converted_args)
