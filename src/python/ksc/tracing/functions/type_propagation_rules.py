import numpy as np
from ksc.type import Type
<<<<<<< HEAD
from ksc.utils import ShapeType, TensorShape, ScalarShape
=======
from ksc.shape import ShapeType, TensorShape, ScalarShape
>>>>>>> e719a91b

def unique_element(s):
    assert len(s) == 1
    return next(iter(s))

def unique_element_type(types):
    el_type = unique_element(types[0].all_element_types())
    for t in types:
        assert el_type == unique_element(t.all_element_types())
    return el_type

def elementwise(*args):
    a = args[0]
    for arg in args:
        assert a.shape_type == arg.shape_type, f"Expected {a.shape_type}, but got {arg.shape_type}"
    return args[0].shape_type

def elementwise_or_scalar(*args):
    '''Type propagation rule for operations like elementwise add/multiply,
    that allows arguments to be scalar. Rules:
    - All vectors in `args` must have the same shape and element type.
    - Any scalars in `args` must have the same type, and this type must
        match the element type of the vectors, if any.
    Example ShapeTypes and return ShapeType:
        ((), Float), ((2, 3), Tensor(2, Float))
            -> ((2, 3), Tensor(2, Float))
        ((2, 3), Tensor(2, Float)), ((2, 3), Tensor(2, Float))
            -> ((2, 3), Tensor(2, Float))
        ((2, 3), Tensor(2, Float)), ((), Int)
            -> ValueError
        ((2, 3), Tensor(2, Float)), ((2, 3), Tensor(2, Int)))
            -> ValueError
        ((3, 2), Tensor(2, Float)), ((2, 3), Tensor(2, Float))
            -> ValueError
    '''
    def _get_type(x):
        '''Gets type if scalar, and element type if tensor.'''
        if x.is_tensor:
            return _get_type(x.tensor_elem_type)

        if x.is_scalar:
            return x

        raise ValueError(f'Argument has unsupported type {x}')

    assert len(args) > 0
    # All types must be equal:
    types = set(_get_type(a.shape_type.type) for a in args)
    if len(types) > 1:
        raise ValueError(f'Arguments have unsupported types: {types}')
    # If there are any non-scalars, then their shapes must be equal:
    shapes = set(a.shape_type.shape for a in args if a.shape_type.shape != ())
    if len(shapes) > 1:
        raise ValueError(f'Arguments have incompatible shapes: {shapes}')
    # Return ShapeType is that of the vector, if there is one:
    try:
        return next(a.shape_type for a in args if a.shape_type.shape != ())
    except StopIteration:
        return args[0].shape_type

def first_arg(*args):
    return args[0].shape_type

def flatten_type_prop_rule(x):
<<<<<<< HEAD
    el_type = unique_element_type([x.get_type])
    assert el_type.is_scalar
    dims = x.get_shape.dims
=======
    el_type = unique_element_type([x.type])
    assert el_type.is_scalar
    dims = x.shape.dims
>>>>>>> e719a91b
    out_shape = TensorShape((dims[0], np.prod(dims[1:])), ScalarShape)
    out_type = Type.Tensor(2, el_type)
    return ShapeType(out_shape, out_type)

def keep_shape_prop_rule(new_type):
    def type_prop_rule(x):
        def to_new_type(type):
            if type.is_tuple:
                return Type.Tuple(*[to_new_type(c) for c in type.tuple_elems()])
            elif type.is_tensor:
                return Type.Tensor(type.tensor_rank, to_new_type(type.tensor_elem_type))
            else:
                return new_type
<<<<<<< HEAD
        return ShapeType(x.get_shape, to_new_type(x.get_type))
=======
        return ShapeType(x.shape, to_new_type(x.type))
>>>>>>> e719a91b
    return type_prop_rule

def conv_2d_type_prop_rule_from_padding_type(padding):
    def type_prop_rule(x, weights, ksizes, strides):
<<<<<<< HEAD
        assert x.get_type.tensor_elem_type.is_scalar
        stride_w, stride_h = strides.data
        if weights.get_type.is_tuple:
            # has bias
            w_shape = weights.get_shape[0]
        else:
            w_shape = weights.get_shape

        k_w, k_h = ksizes.data

        b, c1, w, h = x.get_shape.dims
=======
        assert x.type.tensor_elem_type.is_scalar
        stride_w, stride_h = strides.data
        if weights.type.is_tuple:
            # has bias
            w_shape = weights.shape[0]
        else:
            w_shape = weights.shape

        k_w, k_h = ksizes.data

        b, c1, w, h = x.shape.dims
>>>>>>> e719a91b
        m, c2, k_w_, k_h_ = w_shape.dims
        assert (k_w, k_h) == (k_w_, k_h_), f"Expected kernel size {(k_w, k_h)}, but got {(k_w_, k_h_)}"
        assert c1 == c2, f"Expected {c2} input channels, but got {c1}"
        y_w = _get_output_length(w, k_w, stride_w, padding)
        y_h = _get_output_length(h, k_h, stride_h, padding)
        out_shape = TensorShape((b, m, y_w, y_h), ScalarShape)
<<<<<<< HEAD
        return ShapeType(out_shape, x.get_type)
=======
        return ShapeType(out_shape, x.type)
>>>>>>> e719a91b
    return type_prop_rule

def pooling_type_prop_rule(padding):
    def type_prop_rule(x, pool_size, strides):
        pool_w, pool_h = pool_size.data
        stride_w, stride_h = strides.data
<<<<<<< HEAD
        b, c, w, h = x.get_shape.dims
=======
        b, c, w, h = x.shape.dims
>>>>>>> e719a91b

        y_w = _get_output_length(w, pool_w, stride_w, padding)
        y_h = _get_output_length(h, pool_h, stride_h, padding)

<<<<<<< HEAD
        out_shape = TensorShape((b, c, y_w, y_h), x.get_shape.elem_shape)
        return ShapeType(out_shape, x.get_type)
=======
        out_shape = TensorShape((b, c, y_w, y_h), x.shape.elem_shape)
        return ShapeType(out_shape, x.type)
>>>>>>> e719a91b
    return type_prop_rule

def _ceil_div(x, y):
    return (x + y - 1) // y

def _get_output_length(x_len, window_size, stride, padding):
    if padding.upper() == "VALID":
        y_len = x_len - window_size + 1
    elif padding.upper() == "SAME":
        y_len = x_len
    else:
        raise ValueError(f"Unknown padding option {padding}")
    return _ceil_div(y_len, stride)<|MERGE_RESOLUTION|>--- conflicted
+++ resolved
@@ -1,10 +1,6 @@
 import numpy as np
 from ksc.type import Type
-<<<<<<< HEAD
-from ksc.utils import ShapeType, TensorShape, ScalarShape
-=======
 from ksc.shape import ShapeType, TensorShape, ScalarShape
->>>>>>> e719a91b
 
 def unique_element(s):
     assert len(s) == 1
@@ -69,15 +65,9 @@
     return args[0].shape_type
 
 def flatten_type_prop_rule(x):
-<<<<<<< HEAD
-    el_type = unique_element_type([x.get_type])
-    assert el_type.is_scalar
-    dims = x.get_shape.dims
-=======
     el_type = unique_element_type([x.type])
     assert el_type.is_scalar
     dims = x.shape.dims
->>>>>>> e719a91b
     out_shape = TensorShape((dims[0], np.prod(dims[1:])), ScalarShape)
     out_type = Type.Tensor(2, el_type)
     return ShapeType(out_shape, out_type)
@@ -91,28 +81,11 @@
                 return Type.Tensor(type.tensor_rank, to_new_type(type.tensor_elem_type))
             else:
                 return new_type
-<<<<<<< HEAD
-        return ShapeType(x.get_shape, to_new_type(x.get_type))
-=======
         return ShapeType(x.shape, to_new_type(x.type))
->>>>>>> e719a91b
     return type_prop_rule
 
 def conv_2d_type_prop_rule_from_padding_type(padding):
     def type_prop_rule(x, weights, ksizes, strides):
-<<<<<<< HEAD
-        assert x.get_type.tensor_elem_type.is_scalar
-        stride_w, stride_h = strides.data
-        if weights.get_type.is_tuple:
-            # has bias
-            w_shape = weights.get_shape[0]
-        else:
-            w_shape = weights.get_shape
-
-        k_w, k_h = ksizes.data
-
-        b, c1, w, h = x.get_shape.dims
-=======
         assert x.type.tensor_elem_type.is_scalar
         stride_w, stride_h = strides.data
         if weights.type.is_tuple:
@@ -124,40 +97,26 @@
         k_w, k_h = ksizes.data
 
         b, c1, w, h = x.shape.dims
->>>>>>> e719a91b
         m, c2, k_w_, k_h_ = w_shape.dims
         assert (k_w, k_h) == (k_w_, k_h_), f"Expected kernel size {(k_w, k_h)}, but got {(k_w_, k_h_)}"
         assert c1 == c2, f"Expected {c2} input channels, but got {c1}"
         y_w = _get_output_length(w, k_w, stride_w, padding)
         y_h = _get_output_length(h, k_h, stride_h, padding)
         out_shape = TensorShape((b, m, y_w, y_h), ScalarShape)
-<<<<<<< HEAD
-        return ShapeType(out_shape, x.get_type)
-=======
         return ShapeType(out_shape, x.type)
->>>>>>> e719a91b
     return type_prop_rule
 
 def pooling_type_prop_rule(padding):
     def type_prop_rule(x, pool_size, strides):
         pool_w, pool_h = pool_size.data
         stride_w, stride_h = strides.data
-<<<<<<< HEAD
-        b, c, w, h = x.get_shape.dims
-=======
         b, c, w, h = x.shape.dims
->>>>>>> e719a91b
 
         y_w = _get_output_length(w, pool_w, stride_w, padding)
         y_h = _get_output_length(h, pool_h, stride_h, padding)
 
-<<<<<<< HEAD
-        out_shape = TensorShape((b, c, y_w, y_h), x.get_shape.elem_shape)
-        return ShapeType(out_shape, x.get_type)
-=======
         out_shape = TensorShape((b, c, y_w, y_h), x.shape.elem_shape)
         return ShapeType(out_shape, x.type)
->>>>>>> e719a91b
     return type_prop_rule
 
 def _ceil_div(x, y):
