--- conflicted
+++ resolved
@@ -23,11 +23,7 @@
     def from_data(value):
         if isinstance(value, Node):
             return value
-<<<<<<< HEAD
-        st = utils.shape_type_from_object(value)
-=======
         st = shape_type_from_object(value)
->>>>>>> e719a91b
         return Node("", st.shape, st.type, data=value)
 
     def add_user(self, node):
@@ -131,11 +127,7 @@
         if self._type.is_tensor:
             if isinstance(index, slice):
                 raise NotImplementedError
-<<<<<<< HEAD
-            return core.get_vector_element(index, self)
-=======
             return core.get_tensor_element(index, self)
->>>>>>> e719a91b
         
         raise ValueError(f"Tried to call __getitem__ on {self} which is not a Tuple.  Use index for tensors.")
 
@@ -151,16 +143,6 @@
 
         """
         from ksc.tracing.functions import core
-<<<<<<< HEAD
-        if self.get_type.is_scalar:
-            return core.make_tuple()
-
-        if self.get_type.is_tensor:
-
-            dims = core.get_tensor_size(self) # ks::size
-            # TOUNDO: ks::size returns an int for rank 1,need to tuple it
-            if self.get_type.tensor_rank == 1:
-=======
         if self.type.is_scalar:
             return core.make_tuple()
 
@@ -169,19 +151,13 @@
             dims = core.get_tensor_size(self) # ks::size
             # TOUNDO: ks::size returns an int for rank 1,need to tuple it
             if self.type.tensor_rank == 1:
->>>>>>> e719a91b
                 dims = core.make_tuple(dims)
 
             element = core.get_tensor_element0(self) # ks::index
             return core.make_tuple(dims, element.shape_program)
             
-<<<<<<< HEAD
-        if self.get_type.is_tuple:
-            children = (core.get_tuple_element(i, self).shape_program for i in range(self.get_type.tuple_len))
-=======
         if self.type.is_tuple:
             children = (core.get_tuple_element(i, self).shape_program for i in range(self.type.tuple_len))
->>>>>>> e719a91b
             return core.make_tuple(*children)
 
         raise NotImplementedError
