--- conflicted
+++ resolved
@@ -68,17 +68,10 @@
 
 def flatten(x):
   b = x.shape[0]
-<<<<<<< HEAD
   return x.reshape((b, -1))
-
-def Add(x, y):
-  return x + y
 
 def ones(len):
   return np.ones(len)
 
 def ones_2d(len1, len2):
-  return np.ones((len1, len2))
-=======
-  return x.reshape((b, -1))
->>>>>>> 93b75f6f
+  return np.ones((len1, len2))