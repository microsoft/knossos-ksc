--- conflicted
+++ resolved
@@ -16,18 +16,6 @@
 type OptEnv = (RuleBase, ST)
 
 ---------------
-<<<<<<< HEAD
-optDefs :: HasCallStack => [TDef] -> [TDef]
-optDefs defs = map (optDef) defs
-
-optDef :: HasCallStack => TDef -> TDef
-optDef (DefX (TFun ty f) args r) = 
-            DefX (TFun ty f) args $
-            simplify r
-
-simplify :: TExpr -> TExpr
-simplify = optE . optLets . optE . optLets
-=======
 optDefs :: HasCallStack => RuleBase -> ST -> [TDef] -> [TDef]
 optDefs rb st defs = map (optDef (rb, st)) defs
 
@@ -38,18 +26,12 @@
 simplify :: OptEnv -> TExpr -> TExpr
 simplify env =  -- optE env . optLets . optE env .
                 optE env . optLets
->>>>>>> 064eef5c
   -- Note the extra optLets, which gets simple things,
   -- notably lmOne, to their use sites
 
 ---------------
-<<<<<<< HEAD
-optE :: HasCallStack => TExpr -> TExpr
-optE e
-=======
 optE :: HasCallStack => OptEnv -> TExpr -> TExpr
 optE env@(rb,_) e
->>>>>>> 064eef5c
   = go e
   where
     go :: TExpr -> TExpr
@@ -58,13 +40,8 @@
     go (Tuple es)          = Tuple (map go es)
     go (Var v)             = Var v
     go (Konst k)           = Konst k
-<<<<<<< HEAD
-    go (Lam v ty e)        = Lam v ty (go e)
-    go (App e1 e2)         = optApp (go e1) (go e2)
-=======
     go (Lam v e)           = Lam v (go e)
     go (App e1 e2)         = optApp env (go e1) (go e2)
->>>>>>> 064eef5c
     go (Assert e1 e2)      = Assert (go e1) (go e2)
     go (Let var rhs body)  = mkLet var (go rhs) (go body)
     go (If b t e)          = optIf (go b) (go t) (go e)
@@ -76,15 +53,9 @@
                             opt_arg = go arg
 
 --------------
-<<<<<<< HEAD
-optApp :: TExpr -> TExpr -> TExpr
-optApp (Lam v ty e) a = Let v (optE a) (optE e)
-optApp f a            = App f a
-=======
 optApp :: OptEnv -> TExpr -> TExpr -> TExpr
 optApp env (Lam v e) a = Let v (optE env a) (optE env e)
 optApp env f a         = App f a
->>>>>>> 064eef5c
 
 --------------
 optIf :: TExpr -> TExpr -> TExpr -> TExpr
@@ -438,15 +409,9 @@
       it "lmAdd(HCat) = HCat(lmAdd) and some more simplifications" $
         let l1 = lmOne TypeFloat
             f2 = kTFloat 2.0
-<<<<<<< HEAD
-            l2 = lmScale TypeFloat f2 
-        in 
-            optE (lmAdd (lmHCat [l1, l2]) (lmHCat [l2, l2]))
-=======
             l2 = lmScale TypeFloat f2
         in
             optE (mkRuleBase [], emptyST)
                  (lmAdd (lmHCat [l1, l2]) (lmHCat [l2, l2]))
->>>>>>> 064eef5c
             `shouldBe`
             lmHCat [lmAdd l1 l2, lmScale TypeFloat (pAdd f2 f2)]