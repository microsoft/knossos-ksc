--- conflicted
+++ resolved
@@ -21,15 +21,11 @@
 import Test.Hspec
 import Data.List( mapAccumR )
 import Data.Sequence( mapWithIndex, fromList )
-<<<<<<< HEAD
-import Data.Foldable (toList)
-=======
 import Data.Foldable( toList )
 
 optTrace :: String -> a -> a
 optTrace _msg t = t
 -- optTrace msg t = trace msg t
->>>>>>> d7d8cb8f
 
 data OptEnv = OptEnv { optRuleBase :: RuleBase
                      , optGblST    :: GblSymTab
@@ -693,13 +689,7 @@
   = Just (lmBuildT (pSize e) (Lam (TVar (tensorIndexType d) $ Simple "sum$ii")
                              (lmOne t)))
 
-<<<<<<< HEAD
-optGradPrim _ "size" e
-  | TypeTensor d _ <- typeof e
-  = Just $ lmZero e (zeroIndexForDimension d)
-=======
 optGradPrim _ "size" e = Just $ lmZero e (mkZero (pSize e))
->>>>>>> d7d8cb8f
 
 optGradPrim _ "index" (Tuple [i,v])
   = Just (lmHCat [ lmZero i vi
@@ -716,14 +706,8 @@
 optGradPrim (TypeLM a _) "$trace" _ = Just (lmOne a)
 
 optGradPrim (TypeLM a _) "$copydown" _ = Just (lmOne a)
-<<<<<<< HEAD
-optGradPrim (TypeLM a _) "ts_neg" _ = Just (lmScale a (kTFloat $ -1.0))
-=======
 
 optGradPrim _ f     a = optTrace("No opt for grad of prim " ++ f ++ " at " ++ show (typeof a)) Nothing
->>>>>>> d7d8cb8f
-
-optGradPrim _ f _ = trace ("Note: optGradPrim: no pattern for " ++ show f) Nothing
 
 -----------------------
 optDrvFun :: HasCallStack => ADMode -> FunId -> TExpr -> Maybe TExpr
@@ -732,16 +716,6 @@
 
 optDrvPrim :: HasCallStack => ADDir -> PrimFun -> TExpr -> Maybe TExpr
 
-<<<<<<< HEAD
-optDrvPrim Fwd "constVec" (Tuple [n_v, dn_dv]) = Just $ pConstVec (pSel 1 2 n_v) (pSel 2 2 dn_dv)
-optDrvPrim Rev "constVec" (Tuple [_n_v, ddr]) = Just $ Tuple [ Tuple [], pSum ddr ]
-
-optDrvPrim Fwd "deltaVec" (Tuple [n_i_v, dn_di_dv]) = Just $ pDeltaVec (pSel 1 3 n_i_v) (pSel 2 3 n_i_v) (pSel 3 3 dn_di_dv)
-optDrvPrim Rev "deltaVec" (Tuple [n_i_v, ddr]) = Just $ Tuple [ Tuple [], Tuple [], pIndex (pSel 2 3 n_i_v) ddr ]
-
-optDrvPrim Fwd "Vec_init" (Tuple [Tuple _vs, dvs]) = Just $ mkPrimCall "Vec_init" dvs
-optDrvPrim Rev "Vec_init" (Tuple [Tuple vs, ddr]) = Just $ Tuple (toList $ mapWithIndex (\i _ -> pIndex (kTInt $ toInteger i) ddr) $ fromList vs)
-=======
 optDrvPrim Fwd "constVec" (Tuple [n_v, dn_dv])
   = Just $ pConstVec (pSel 1 2 n_v) (pSel 2 2 dn_dv)
 optDrvPrim Rev "constVec" (Tuple [n_v, ddr])
@@ -754,11 +728,11 @@
 
 optDrvPrim Fwd "Vec_init" (Tuple [_vs, dvs])
   = Just $ mkPrimCall "Vec_init" dvs
+
 optDrvPrim Rev "Vec_init" (Tuple [Tuple vs, ddr])
   = Just $ Tuple (toList $ mapWithIndex (\i _ -> pIndex (kTInt $ toInteger i) ddr) $ fromList vs)
 optDrvPrim Rev "Vec_init" (Tuple [_v, ddr])
   = Just $ pIndex (kTInt 0) ddr
->>>>>>> d7d8cb8f
 
 optDrvPrim _ _ _ = Nothing
 
