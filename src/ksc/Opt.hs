module Opt( optLets, optDef, optDefs, optE, simplify, test_opt ) where

import Lang
import LangUtils
import Prim
import Rules
import OptLet
import Annotate( GblSymTab, emptyGST )
import Text.PrettyPrint
import qualified Data.Set as S
import qualified Data.Map as M

import Debug.Trace
import Test.Hspec

optTrace msg t = t -- trace msg t

data OptEnv = OptEnv { optRuleBase :: RuleBase
                     , optGblST    :: GblSymTab }

emptyOptEnv :: OptEnv
emptyOptEnv = OptEnv { optRuleBase = mkRuleBase [], optGblST = emptyGST }

---------------
optDefs :: HasCallStack => RuleBase -> GblSymTab -> [TDef] -> [TDef]
optDefs rb st defs = map (optDef env) defs
  where
    env = OptEnv { optRuleBase = rb, optGblST = st }

optDef :: HasCallStack => OptEnv -> TDef -> TDef
optDef env (DefX (TFun ty f) args r)
  = DefX (TFun ty f) args (simplify env r)

simplify :: OptEnv -> TExpr -> TExpr
simplify env =  -- optE env . optLets . optE env .
                optE env . optLets
  -- Note the extra optLets, which gets simple things,
  -- notably lmOne, to their use sites

---------------
optE :: HasCallStack => OptEnv -> TExpr -> TExpr
optE env e
  = go e
  where
    go :: TExpr -> TExpr
    go e | Just e' <- tryRules (optRuleBase env) e = go e'

    go (Tuple es)         = Tuple (map go es)
    go (Var v)            = Var v
    go (Konst k)          = Konst k
    go (Lam v e)          = Lam v (go e)
    go (App e1 e2)        = optApp env (go e1) (go e2)
    go (Assert e1 e2)     = Assert (go e1) (go e2)
    go (Let var rhs body) = mkLet var (go rhs) (go body)
    go (If b t e)         = optIf (go b) (go t) (go e)
    go (Call f arg)       = optCall env f (go arg)

--------------
optCall :: OptEnv -> TFun -> TExpr -> TExpr
optCall env fun opt_arg
  | Just new_e <- rewriteCall fun opt_arg
  = optE env new_e
  | otherwise
  = Call fun opt_arg

--------------
optApp :: OptEnv -> TExpr -> TExpr -> TExpr
optApp env (Lam v e) a = Let v (optE env a) (optE env e)
optApp env f a         = App f a

--------------
optIf :: TExpr -> TExpr -> TExpr -> TExpr
optIf (Konst (KBool True))  t e = t
optIf (Konst (KBool False)) t e = e
optIf (Let v r b)           t e = Let v r   (optIf b t e)
optIf (Assert e1 e2)        t e = Assert e1 (optIf e2 t e)
optIf e_cond e_then e_else
  | Just (ei, ej) <- isEqualityCall e_cond
  , Konst (KZero _)  <- e_else
  = pDelta ei ej e_then
optIf b                     t e = If b t e

--------------
-- 'rewriteCall' performs one rewrite, returning (Just e) if
-- it succeeds in rewriting, and Nothing if not
--
-- The same goes for optFun, optGradFun, etc

rewriteCall :: HasCallStack => TFun -> TExpr -> Maybe TExpr

-- RULE: f( let x = e in b )  =  let x = e in f(b)
rewriteCall fun (Let v r arg)
  = Just (Let v r (Call fun arg))

rewriteCall (TFun ty (Fun fun)) arg
  = optFun fun arg

rewriteCall (TFun _ (GradFun f Fwd)) arg
  = optGradFun f arg

rewriteCall f _
  = trace ("NOTE: Unmatched call {" ++ show f ++ "}") $
    Nothing

-----------------------
optFun :: FunId -> TExpr -> Maybe TExpr
-- RULE:  sel_i_n (..., ei, ...)  ==>  ei
optFun (SelFun i _) (Tuple es)
  | i <= length es = Just (es !! (i-1))

optFun (PrimFun f) e
  = optPrimFun f e

optFun (UserFun {}) _
  = Nothing

-----------------------
optPrimFun :: PrimFun -> TExpr -> Maybe TExpr

<<<<<<< HEAD
=======
-- RULE: x+0 = 0+x = x
optPrimFun "+" (Tuple [x, Konst KZero]) = Just x
optPrimFun "+" (Tuple [Konst KZero, y]) = Just y

>>>>>>> ee0e194e
-- RULE: (a1,a2) + (b1,b2) = (a1+a2, b1+b2)
optPrimFun "+" (Tuple [Tuple es1, Tuple es2])
  | length es1 == length es2 = Just (Tuple (zipWith pAdd es1 es2))

-- RULE: x+0 = 0+x = x
optFun _ (SFun "+") (Tuple [x, y]) = 
    if isKZero y then 
      Just x 
    else if isKZero x then
      Just y
    else
      Nothing 

-- RULE: x*0 = 0*x = 0
<<<<<<< HEAD
optFun _ (SFun "*") (Tuple [x, y]) =
    if isKZero y then 
      Just $ Konst $ KZero $ typeof x 
    else if isKZero x then
      Just $ Konst $ KZero $ typeof y
    else
      Nothing 

=======
optPrimFun "*" (Tuple [x, Konst KZero]) = Just (Konst KZero)
optPrimFun "*" (Tuple [Konst KZero, y]) = Just (Konst KZero)
>>>>>>> ee0e194e

-- RULE: size (build (n, _)) = n
optPrimFun "size" (Call build (Tuple [n,_]))
  | build `isThePrimFun` "build"
  = Just n

-- RULE: size (x * y) = size(x)
optPrimFun "size" (Call mul (Tuple [x,_]))
  | mul `isThePrimFun` "*"
  = Just (pSize x)

-- RULE: index j (build n f) = f j
optPrimFun "index" (Tuple [ ei, arr ])
  | Call build (Tuple [_, f]) <- arr
  , build `isThePrimFun` "build"
  , Lam i e <- f
  = Just (Let i ei e)

-- RULE: sum (build n (\i. if (i==ej) then v else 0)
--  = let i = ej in v
optPrimFun "sum"         arg                    = optSum arg
optPrimFun "build"       (Tuple [sz, Lam i e2]) = optBuild sz i e2
optPrimFun "lmApply"     (Tuple [e1,e2])        = optApplyLM e1 e2
optPrimFun "lmTranspose" arg                    = optLMTrans arg

optPrimFun "lmCompose" (Tuple [f,g])
  | isLMOne f  = Just g
  | isLMOne g  = Just f
  | isLMZero f || isLMZero g
  , TypeLM _ t <- typeof f
  , TypeLM s _ <- typeof g
  = Just $ lmZero s t

  -- Scale(x) . Scale(y) = Scale( xy )
  | Call scale1 (Tuple [t1,x]) <- f
  , Call scale2 (Tuple [t2,y]) <- g
  , scale1 `isThePrimFun` "lmScale"
  , scale2 `isThePrimFun` "lmScale"
  = Just $ lmScale (pMul x y)

  -- (f . g) . h   =>   f . (g . h)
  | Call lmcomp (Tuple [p1,p2]) <- f
  , lmcomp `isThePrimFun` "lmCompose"
  = optPrimFun "lmCompose" (Tuple [p1, lmCompose p2 g])

  -- f . (g x h)   =>  (f . g) x (f . h)
  -- This duplicates f; we might want to take care
  | Call hcat (Tuple qs) <- g
  , hcat `isThePrimFun` "lmHCat"
  = Just (lmHCat (map (lmCompose f) qs))

  | Call hcat (Tuple ps) <- f
  , Call vcat (Tuple qs) <- g
  , hcat `isThePrimFun` "lmHCat"
  , vcat `isThePrimFun` "lmVCat"
  = assertEqualThen "H o V" (length ps) (length qs) $
    Just (lmAdds (zipWith lmCompose ps qs))
  where
    

optPrimFun "lmVCat" (Tuple es)
  | all isLMZero es
  , (ss, ts) <- unzipLMTypes (map typeof es)
  , (s1:ss1) <- ss
  , assertBool (all (== s1) ss1)  -- Typing rule for lmVCat demsnds this
  = Just $ lmZero s1 (TypeTuple ts)

-- Add(0, x) = x = Add(x, 0)
optPrimFun "lmAdd" (Tuple [p,q])
  | isLMZero p = Just q
  | isLMZero q = Just p
-- Add(Scale(x), Scale(y)) = Scale(Add(x,y))
  | Call scale1 (Tuple [t1, x]) <- p
  , Call scale2 (Tuple [t2, y]) <- q
  , scale1 `isThePrimFun` "lmScale"
  , scale2 `isThePrimFun` "lmScale"
  = Just $ lmScale (pAdd x y)

-- Add(HCat(p1, p2, ...), HCat(q1, q2, ...)) = Hcat(Add(p1, q1), Add(p2, q2), ...)
optPrimFun "lmAdd" (Tuple [ Call hcat1 (Tuple ps)
                          , Call hcat2 (Tuple qs)])
  | hcat1 `isThePrimFun` "lmHCat"
  , hcat2 `isThePrimFun` "lmHCat"
  = Just (lmHCat (zipWith (\ pi qi -> lmAdds [pi, qi]) ps qs))

optPrimFun _ _ = Nothing

-----------------------
optSum :: TExpr -> Maybe TExpr

-- RULE: sum (build n (\i. (e1,e2,...)))
--       = (sum (build n (\i.e1)), sum (build n (\i.e2)), ...)
optSum (Call build (Tuple [n, Lam i (Tuple es)]))
  | build `isThePrimFun` "build"
  = Just $ Tuple (map (\e -> pSum (pBuild n (Lam i e))) es)

-- RULE: sum (diag sz f)  =  build sz f
optSum (Call diag (Tuple [sz, f]))
  | diag `isThePrimFun` "diag"
  = Just $ pBuild sz f

-- RULE: sum (deltaVec sz i e) = e
optSum (Call deltaVec (Tuple [_, _, e]))
  | deltaVec `isThePrimFun` "deltaVec"
  = Just e

optSum e = Nothing

-----------------------
optBuild :: TExpr -> TVar -> TExpr -> Maybe TExpr

-- RULE: build sz (\i. delta i ex eb)  =  let i = ex in
--                                        deltaVec sz i eb
--       (if i is not free in ex)
-- NB: however, i might be free in eb
optBuild sz i e
  | Call delta (Tuple [e1,e2,eb]) <- e
  , delta `isThePrimFun` "delta"
  , Just ex <- ok_eq e1 e2
  , i `notFreeIn` ex
  = Just $ Let i ex $ pDeltaVec sz (Var i) eb
  where
    -- We want this to work for both (\i. delta i j e)
    --                           and (\j. delta i j e)
    ok_eq (Var v) e2 | v == i = Just e2
    ok_eq e1 (Var v) | v == i = Just e1
    ok_eq _ _ = Nothing

-- RULE: build sz (\i. deltaVec sz i e)   = diag sz (\i. e)
optBuild sz i build_e
  | Call deltaVec (Tuple [sz2, Var i2, e]) <- build_e
  , deltaVec `isThePrimFun` "deltaVec"
  , i  == i2
  = Just $ pDiag sz sz2 (Lam i e)

{-
-- RULE: build sz (\i. f e1 ... eN ...)  =
--         let tN = eN in
--         build sz (\i. f e1 .. tN ... )
-- { if i is not free in eN }
optBuild sz i e
  | Call tf@(TFun _ (Fun (UserFun _))) (Tuple [e1,e2]) <- e
  , is_expensive e2 -- try to apply only to "expensive" operations
  , i `notFreeIn` e2
  = Just $ Let tmp e2 $ pBuild sz (Lam i (Call tf (Tuple [e1, Var tmp])))
  where
    tmp = newVarNotInT (typeof e2)
                       (pBuild sz (Lam i e))
          -- Slightly inefficient to reassemble outer expr here
    is_expensive (Var _) = False
    is_expensive (Konst _) = False
    is_expensive _ = False
-}

-- build sz (\i. e1 * e2)  = (build sz (\i.e1)) * e2
-- { if i is not free in e2 }
optBuild sz i e
  | Call mul (Tuple [e1,e2]) <- e
  , mul `isThePrimFun` "*"
  , i `notFreeIn` e2
  , is_expensive e2
<<<<<<< HEAD
  = Just (Call (TFun ty (Fun (SFun "*"))) (Tuple [pBuild sz (Lam i e1), e2]))
=======
  = Just (mkPrimCall "mul$Vec<R>$R" (Tuple [pBuild sz (Lam i e1), e2]))
>>>>>>> ee0e194e
  where
      is_expensive (Call _ _) = True
      is_expensive _ = False

optBuild sz i e = Nothing


-----------------------
optGradFun :: HasCallStack => FunId -> TExpr -> Maybe TExpr
-- Inline the definitions for grad(+), grad(*) etc
optGradFun (UserFun {}) _   = Nothing
optGradFun (PrimFun f)  arg = optGradPrim f arg
optGradFun (SelFun i n) arg = optGradSel i n arg

optGradSel :: Int -> Int -> TExpr -> Maybe TExpr
-- fst :: (a,b) -> a
-- Dfst(x,y) :: (a,b) -o a
optGradSel i n arg
  | TypeTuple ts <- typeof arg
  , length ts == n
  = Just (lmHCat [ if i == j then lmOne ty else lmZero ty ty
                 | (ty, j) <- ts `zip` [1..] ])

optGradSel _ _ _ = Nothing

optGradPrim :: HasCallStack => PrimFun -> TExpr -> Maybe TExpr
-- (+) :: (F,F) -> f
-- (D+)(x,y) :: (F,F) -o F
optGradPrim "+" arg
  | TypeTuple [t1, t2] <- typeof arg
  = Just (lmHCat [lmOne t1, lmOne t2])

optGradPrim "*" (Tuple [x,y])
  = Just (lmHCat [lmScale y, lmScale x])

optGradPrim "/" (Tuple [x,y])
  = Just (lmHCat [ lmScale (pDiv (kTFloat 1.0) y)
                 , lmScale (pNeg (pDiv x (pMul y y)))])

optGradPrim "sum" e
  | TypeVec t <- typeof e
  = Just (lmBuildT (pSize e) (Lam (TVar TypeInteger $ Simple "si")
                                  (lmOne t)))

optGradPrim "size" e
  = Just $ lmZero (typeof e) TypeInteger

optGradPrim "index" (Tuple [i,v])
  = Just (primDindex i v)

optGradPrim "neg" e = Just (lmScale (kTFloat $ -1.0))
optGradPrim "exp" e = Just (lmScale (pExp e))
optGradPrim "log" e = Just (lmScale (pDiv (kTFloat 1.0) e))

optGradPrim f _ = optTrace("No opt for " ++ f ) $ Nothing

---------------
optApplyLM :: TExpr -> TExpr -> Maybe TExpr
optApplyLM (Assert e1 e2) dx
  = Just (Assert e1 (lmApply e2 dx))

<<<<<<< HEAD
optApplyLM ty (Call (TFun (TypeLM s' t') (LMFun f)) es) dx
  = assertEqualThen "ApplyLM" ty t' $ 
    optApplyLMCall f es dx
=======
optApplyLM (Call (TFun _ (Fun (PrimFun f))) es) dx
  = optApplyLMCall f es dx
>>>>>>> ee0e194e

optApplyLM (Let v rhs body) dx
  = Just $
    Let v rhs $
    lmApply body dx

optApplyLM (If b et ef) dx
  = Just $ If b (lmApply et dx) (lmApply ef dx)

optApplyLM e dx
  = trace ("Apply not optimized: " ++ (take 20 $ show $ ppr e) ++ "...") Nothing

------------------
optApplyLMCall :: String -> TExpr   -- f args :: s -o t
               -> TExpr             -- :: S
               -> Maybe (TExpr)     -- :: T
-- Optimise (lmApply (fun arg) dx)
optApplyLMCall "lmZero" (Tuple [s, t]) dx 
  = assertTypesEqualThen "Apply lmZero" (typeof s) (typeof dx) $
    Just (Konst $ KZero $ typeof t)

optApplyLMCall "lmOne" t dx 
  = assertTypesEqualThen "Apply lmOne" (typeof t) (typeof dx) $
    Just dx

optApplyLMCall "lmAdd"  (Tuple [f,g]) dx
  = Just (pAdd (lmApply f dx) (lmApply g dx))

optApplyLMCall "lmCompose" (Tuple [f,g]) dx
  = Just (lmApply f (lmApply g dx))

optApplyLMCall "lmVCat" (Tuple es) dx
  = Just (Tuple [lmApply e dx | e <- es])

optApplyLMCall "lmHCat" (Tuple es) dx
  = Just (foldr add (Konst $ KZero $ typeof dx) (es `zip` [1..]))
  where
    n = length es

    add :: (TExpr, Int) -> TExpr -> TExpr
    add (e,i) z = pAdd (lmApply e (pSel i n dx)) z

optApplyLMCall "lmScale" (Tuple [t'',x]) dx
  = Just (pMul dx x)

optApplyLMCall "lmBuild" (Tuple [n, Lam i m]) dx
  = Just (pBuild n (Lam i (lmApply m dx)))

optApplyLMCall "lmBuildT" (Tuple [n, Lam i m]) dx
  = Just (pSum (pBuild n (Lam i (lmApply m (pIndex (Var i) dx)))))

optApplyLMCall fun arg dx
  = trace ("No opt for " ++ (show fun) ++ "(" ++ pps arg ++ ".") Nothing


----------------------
optLMTrans :: TExpr -> Maybe TExpr
-- Transpose an expression
optLMTrans (Var (TVar (TypeLM s t) (Grad n d)))
   = Just (Var (TVar (TypeLM t s) (Grad n (flipMode d))))

-- Ttransposing one flips the type over
optLMTrans e@(Call (TFun ty (Fun (PrimFun fun))) arg)
  | "lmZero" <- fun
  , TypeLM s t <- ty
  = Just (lmZero t s)

-- Ttransposing one gives us one
  | "lmOne" <- fun
  = Just e

  | otherwise
  = optTransPrim fun arg

optLMTrans (Assert e1 e2)
  = fmap (Assert e1) (optLMTrans e2)

optLMTrans (Let (TVar (TypeLM s t) (Grad n d)) rhs body)
  = Just $ Let (TVar (TypeLM t s) (Grad n (flipMode d))) (lmTranspose rhs) $
    lmTranspose body

optLMTrans (Let var rhs body)
  = Just $ Let var rhs $
    lmTranspose body

optLMTrans (If b t e)
  = Just $ If b (lmTranspose t) (lmTranspose e)

optLMTrans e = Nothing

optTransPrim :: String -> TExpr -> Maybe TExpr
optTransPrim "lmScale" e = Just $ lmScale e
optTransPrim "lmTranspose" e                    = Just e
optTransPrim "lmCompose"   (Tuple [f,g])        = Just (lmCompose (lmTranspose g) (lmTranspose f))
optTransPrim "lmAdd"       (Tuple [f,g])        = Just (lmAdd (lmTranspose f) (lmTranspose g))
optTransPrim "lmVCat"      (Tuple es)           = Just (lmHCat (map lmTranspose es))
optTransPrim "lmHCat"      (Tuple es)           = Just (lmVCat (map lmTranspose es))
optTransPrim "lmBuild"     (Tuple [n, Lam i b]) = Just (lmBuildT n (Lam i (lmTranspose b)))
optTransPrim "lmBuildT"    (Tuple [n, Lam i b]) = Just (lmBuild n (Lam i (lmTranspose b)))
optTransPrim f a = Nothing

--------------------------------------
test_opt:: IO ()
test_opt =
  hspec $ do
    describe "optLM tests" $ do
      it "lmAdd(S(x),S(y)) -> S(x+y)" $
        optPrimFun "lmAdd" (Tuple [lmScale $ kTFloat 1.3, lmScale $ kTFloat 0.4])
        `shouldBe`
        Just (lmScale (mkPrimCall2 "+" (kTFloat 1.3) (kTFloat 0.4)))

      it "lmAdd(HCat) = HCat(lmAdd) and some more simplifications" $
        let l1 = lmOne TypeFloat
            f2 = kTFloat 2.0
            l2 = lmScale f2
        in
            optE emptyOptEnv
                 (lmAdd (lmHCat [l1, l2]) (lmHCat [l2, l2]))
            `shouldBe`
            lmHCat [lmAdd l1 l2, lmScale (pAdd f2 f2)]<|MERGE_RESOLUTION|>--- conflicted
+++ resolved
@@ -117,19 +117,12 @@
 -----------------------
 optPrimFun :: PrimFun -> TExpr -> Maybe TExpr
 
-<<<<<<< HEAD
-=======
--- RULE: x+0 = 0+x = x
-optPrimFun "+" (Tuple [x, Konst KZero]) = Just x
-optPrimFun "+" (Tuple [Konst KZero, y]) = Just y
-
->>>>>>> ee0e194e
 -- RULE: (a1,a2) + (b1,b2) = (a1+a2, b1+b2)
 optPrimFun "+" (Tuple [Tuple es1, Tuple es2])
   | length es1 == length es2 = Just (Tuple (zipWith pAdd es1 es2))
 
 -- RULE: x+0 = 0+x = x
-optFun _ (SFun "+") (Tuple [x, y]) = 
+optPrimFun "+" (Tuple [x, y]) = 
     if isKZero y then 
       Just x 
     else if isKZero x then
@@ -138,19 +131,13 @@
       Nothing 
 
 -- RULE: x*0 = 0*x = 0
-<<<<<<< HEAD
-optFun _ (SFun "*") (Tuple [x, y]) =
+optPrimFun "*" (Tuple [x, y]) =
     if isKZero y then 
       Just $ Konst $ KZero $ typeof x 
     else if isKZero x then
       Just $ Konst $ KZero $ typeof y
     else
       Nothing 
-
-=======
-optPrimFun "*" (Tuple [x, Konst KZero]) = Just (Konst KZero)
-optPrimFun "*" (Tuple [Konst KZero, y]) = Just (Konst KZero)
->>>>>>> ee0e194e
 
 -- RULE: size (build (n, _)) = n
 optPrimFun "size" (Call build (Tuple [n,_]))
@@ -312,11 +299,7 @@
   , mul `isThePrimFun` "*"
   , i `notFreeIn` e2
   , is_expensive e2
-<<<<<<< HEAD
   = Just (Call (TFun ty (Fun (SFun "*"))) (Tuple [pBuild sz (Lam i e1), e2]))
-=======
-  = Just (mkPrimCall "mul$Vec<R>$R" (Tuple [pBuild sz (Lam i e1), e2]))
->>>>>>> ee0e194e
   where
       is_expensive (Call _ _) = True
       is_expensive _ = False
@@ -378,14 +361,8 @@
 optApplyLM (Assert e1 e2) dx
   = Just (Assert e1 (lmApply e2 dx))
 
-<<<<<<< HEAD
-optApplyLM ty (Call (TFun (TypeLM s' t') (LMFun f)) es) dx
-  = assertEqualThen "ApplyLM" ty t' $ 
-    optApplyLMCall f es dx
-=======
 optApplyLM (Call (TFun _ (Fun (PrimFun f))) es) dx
   = optApplyLMCall f es dx
->>>>>>> ee0e194e
 
 optApplyLM (Let v rhs body) dx
   = Just $
