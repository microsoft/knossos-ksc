--- conflicted
+++ resolved
@@ -316,13 +316,6 @@
       ("sum"      , TypeZero (TypeVec t)                   ) -> Just (TypeZero t)
       ("to_float" , TypeInteger                            ) -> Just TypeFloat
 
-<<<<<<< HEAD
-=======
-      -- Addition is special: it can add any two things of the same type
-      ("+"        , TypeTuple [t1, t2]                     )
-                  | t1 == t2                                 -> Just t2
-
->>>>>>> 885a5b34
       ("*"        , TypeTuple [TypeFloat,   TypeFloat]     ) -> Just TypeFloat
       ("*"        , TypeTuple [TypeInteger, TypeInteger]   ) -> Just TypeInteger
       ("/"        , TypeTuple [TypeFloat,   TypeFloat]     ) -> Just TypeFloat
