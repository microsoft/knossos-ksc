--- conflicted
+++ resolved
@@ -50,26 +50,7 @@
 lmHCat es = mkPrimCall "lmHCat" (Tuple es)
 
 lmVCat :: HasCallStack => [TExpr] -> TExpr
-<<<<<<< HEAD
-lmVCat [e] = error "unexpected"
-lmVCat es =
-  let s = assertAllEqualRet "lmVCat" (map typeofSrcLM tys)
-      t = TypeTuple $ map typeofDstLM tys in
-  lm s t "lmVCat" es
-  where
-    tys = map getLM $ map typeof $ es
-
-lmHCat :: HasCallStack => [TExpr] -> TExpr
-lmHCat [e] = error "unexpected"
-lmHCat es =
-  let t = assertAllEqualRet "lmHCat" (map typeofDstLM tys)
-      s = TypeTuple $ map typeofSrcLM tys in
-  lm s t "lmHCat" es
-  where
-    tys = map getLM $ map typeof $ es
-=======
 lmVCat es = mkPrimCall "lmVCat" (Tuple es)
->>>>>>> ee0e194e
 
 lmTranspose :: TExpr -> TExpr
 lmTranspose m = mkPrimCall "lmTranspose" m
@@ -78,43 +59,13 @@
 lmCompose f g = mkPrimCall2 "lmCompose" f g
 
 lmApply :: HasCallStack => TExpr -> TExpr -> TExpr
-<<<<<<< HEAD
-lmApply m arg =
-  let (TypeLM s t) = typeof m in
-  --assertEqualThen ("lmApply(" ++ pps m ++ "," ++ pps arg ++ ")" ) s (typeof arg) $
-  mkTCall t (LMFun "lmApply") [m, arg]
-=======
-lmApply m arg = mkPrimCall2 "lmApply" m arg
->>>>>>> ee0e194e
+lmApply f x = mkPrimCall2 "lmApply" f x
 
 lmBuild :: HasCallStack => TExpr -> TExpr -> TExpr
 lmBuild n f = mkPrimCall2 "lmBuild" n f
 
-lmBuildT :: TExpr -> TExpr -> TExpr
+lmBuildT :: HasCallStack => TExpr -> TExpr -> TExpr
 lmBuildT n f = mkPrimCall2 "lmBuildT" n f
-
-lmDelta :: Type -> TExpr -> TExpr -> TExpr
-<<<<<<< HEAD
-lmDelta t i j = If (pEqual i j) (lmOne t) (lmZero t t)
-
-isLMOne, isLMZero :: TExpr -> Bool
-isLMOne (Call (TFun (TypeLM _ _) (LMFun "lmOne")) _) = True
-isLMOne _ = False
-
-isLMZero (Call (TFun (TypeLM _ _) (LMFun "lmZero")) _) = True
-isLMZero _ = False
-=======
-lmDelta t i j = If (pEqual i j) (lmScale $ kTFloat 1.0) (lmScale $ kTFloat 0.0)
->>>>>>> ee0e194e
-
-primDindex :: TExpr -> TExpr -> TExpr
-primDindex i v = lmHCat [ lmZero TypeInteger t
-                        , lmBuildT (pSize v) (Lam ii (lmDelta t (Var ii) i)) ]
-            where ii = TVar TypeInteger $ Simple "ii"
-                  TypeVec t = typeof v
-
------------------------
--- Predicates
 
 isThePrimFun :: TFun -> String -> Bool
 isThePrimFun (TFun _ (Fun (PrimFun f1))) f2 = f1 == f2
