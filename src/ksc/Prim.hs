--- conflicted
+++ resolved
@@ -562,26 +562,18 @@
       -- ($trace e) emits its argument's value to stdout and returns it
       ("$trace"   , t)                                     -> Just t
 
-      ("constVec" , TypeTuple [sizeType, t])                 -> tensorTypeFromIndexType_maybe sizeType t
+      ("constVec" , TypeTuple [sizeType, t])               -> tensorTypeFromIndexType_maybe sizeType t
       ("deltaVec" , TypeTuple [sizeType, indexType, t])
         | sizeType `eqType` indexType
         -> tensorTypeFromIndexType_maybe indexType t
       ("diag"     , TypeTuple [TypeInteger,
                                 TypeInteger,
-<<<<<<< HEAD
                                 TypeLam TypeInteger t])    -> Just (TypeTensor 1 (TypeTensor 1 t))
-=======
-                                TypeLam TypeInteger t])      -> Just (TypeTensor 1 (TypeTensor 1 t))
->>>>>>> d7d8cb8f
 
       ("Vec_init" , TypeTuple vals)
         | (s1:ss) <- vals
         , all (== s1) ss                                   -> Just (TypeTensor 1 s1)
-<<<<<<< HEAD
-
-=======
       ("Vec_init" , t)                                     -> Just (TypeTensor 1 t)
->>>>>>> d7d8cb8f
       ("build"    , TypeTuple
                      [sizeType, TypeLam indexType t])
         | sizeType `eqType` indexType
@@ -636,11 +628,7 @@
                        , "shape"
                        , "size"
                        , "sum"      -- (sum t)                    Sum all elements in tensor
-<<<<<<< HEAD
-                       , "unzip"   -- Takes a vector of tuples to a tuple of vectors
-=======
                        , "unzip"    -- Takes a vector of tuples to a tuple of vectors
->>>>>>> d7d8cb8f
                        , "ts_neg"
                        , "ts_add"
                        , "ts_scale"
