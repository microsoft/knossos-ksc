--- conflicted
+++ resolved
@@ -36,15 +36,10 @@
 lmOne :: Type -> TExpr
 lmOne t = primCall "lmOne" (TypeLM t t) (Var $ mkDummy t)
 
-<<<<<<< HEAD
 lmScale :: HasCallStack => Type -> Type -> TExpr -> TExpr
 lmScale (TypeLM _ _) t e = error "lmScale: Arg1 is TypeLM" 
 lmScale _ (TypeLM _ _) e = error "lmScale: Arg2 is TypeLM" 
 lmScale s t e = primCall "lmScale" (TypeLM s t) (Tuple [Var $ mkDummy s, Var $ mkDummy t, e])
-=======
-lmScale :: HasCallStack => TExpr -> TExpr
-lmScale e = mkPrimCall "lmScale" e
->>>>>>> 0effab66
 
 lmAdd :: HasCallStack => TExpr -> TExpr -> TExpr
 lmAdd f g = mkPrimCall2 "lmAdd" f g
@@ -86,16 +81,10 @@
 isLMZero _ = False
 
 
-<<<<<<< HEAD
 --TODO: make this work with lmone lmzero again
 lmDelta :: Type -> TExpr -> TExpr -> TExpr
 lmDelta t i j = If (pEqual i j) (lmScale t t $ kTFloat 1.0) (lmScale t t $ kTFloat 0.0)
  
-=======
-lmDelta :: TExpr -> TExpr -> TExpr
-lmDelta i j = If (pEqual i j) (lmScale $ kTFloat 1.0) (lmScale$ kTFloat 0.0)
-
->>>>>>> 0effab66
 primDindex :: TExpr -> TExpr -> TExpr
 primDindex i v = lmHCat [ lmZero TypeInteger t
                         , lmBuildT (pSize v) (Lam ii (lmDelta (Var ii) i)) ]
@@ -168,12 +157,7 @@
 primCallResultTy fun arg_ty
   = case primCallResultTy_maybe fun arg_ty of
       Just res_ty -> res_ty
-<<<<<<< HEAD
       Nothing -> pprPanic "primCallResultTy: Could not determine result type for" (text fun <+> text " @ " <+> ppr arg_ty)
-=======
-      Nothing -> pprTrace "primCallResultTy" (text fun <+> ppr arg_ty) $
-                 TypeUnknown
->>>>>>> 0effab66
 
 primCallResultTy_maybe :: PrimFun -> Type -> Maybe Type
 primCallResultTy_maybe fun
@@ -234,12 +218,7 @@
   = Just (TypeLM s1 t1)
   | otherwise = Nothing
 
-<<<<<<< HEAD
 lmScaleResultTy (TypeTuple [s, t, TypeFloat]) = Just (TypeLM s t)
-=======
-lmScaleResultTy arg_ty
-  = Just (TypeLM arg_ty arg_ty)
->>>>>>> 0effab66
 
 lmVCatResultTy ty
   | TypeTuple tys <- ty
