<<<<<<< HEAD
module CSE where

import Lang
import Text.PrettyPrint
import ANF
import Opt
import KMonad
import qualified Data.Map as M

type CSEf = TFun
type CSEb = TVar Var

cseDefs :: [DefX CSEf CSEb] -> KM [DefX CSEf CSEb]
cseDefs defs
  = do { anf_defs <- anfDefs defs
--       ; banner "ANF'd"
--       ; displayN anf_defs

       ; let cse_defs = map cseD anf_defs
--       ; banner "CSE'd"
--       ; displayN anf_defs

             -- cseE turns   let x = e in ..let y = e in ...
             --      into    let x = e in ..let y = x in ...
            -- Then optDefs substitutes x for y

       ; return $ optDefs cse_defs
      }

--cseDef :: Uniq -> Def -> (Uniq, Def)
--cseDef u def = runAnf u (cseD def)

---------------------------------
cseD :: DefX CSEf CSEb -> DefX CSEf CSEb
cseD (DefX f1 args rhs) = DefX f1 args (cseE M.empty rhs)

cseE :: M.Map (ExprX CSEf CSEb) (ExprX CSEf CSEb) -> ExprX CSEf CSEb -> ExprX CSEf CSEb
cseE cse_env (Let v rhs body)
  | Just rhs'' <- M.lookup rhs' cse_env
  = Let v rhs'' (cseE_check cse_env body)
  | otherwise
  = Let v rhs'  (cseE_check cse_env' body)
  where
    rhs' = cseE cse_env rhs
    cse_env' = M.insert rhs' (Var v) cse_env

cseE cse_env (Assert e1 e2)
 | Call (TFun TypeBool (Fun (SFun "=="))) (Tuple [e1a, e1b]) <- e1'
 , let cse_env' = M.map (substAssert e1a e1b) cse_env
 = Assert e1' (cseE cse_env' e2)
 | otherwise
 = Assert e1' (cseE cse_env e2)
 where
   e1' = cseE cse_env e1

cseE cse_env (If e1 e2 e3)
  = If (cseE_check cse_env e1)
       (cseE_check cse_env e2)
       (cseE_check cse_env e3)

cseE cse_env (Call f e)  = Call f (cseE_check cse_env e)
cseE cse_env (Tuple es)  = Tuple (map (cseE_check cse_env) es)
cseE cse_env (App e1 e2) = App (cseE_check cse_env e1)
                               (cseE_check cse_env e2)

cseE cse_env (Lam v ty e) = Lam v ty (cseE cse_env e)
  -- Watch out: the variable might capture things in cse_env

cseE _ e = e  -- For now: lambda, app, const, var

cseE_check :: M.Map (ExprX CSEf CSEb) (ExprX CSEf CSEb) -> ExprX CSEf CSEb -> ExprX CSEf CSEb
-- Look up the entire expression in the envt
cseE_check cse_env e
  | Just e'' <- M.lookup e' cse_env
  = e''
  | otherwise
  = e'
  where
    e' = cseE cse_env e

substAssert (Var v) e1b = substE (M.insert v e1b M.empty)
substAssert e1a (Var v) = substE (M.insert v e1a M.empty)
substAssert _ _ = \e -> e
=======
module CSE where

import Lang
import Rules
import Text.PrettyPrint
import ANF
import Opt
import KMonad
import qualified Data.Map as M

type CSEf = TFun
type CSEb = TVar

cseDefs :: RuleBase -> [DefX CSEf CSEb] -> KM [DefX CSEf CSEb]
cseDefs rb defs
  = do { anf_defs <- anfDefs defs
--       ; banner "ANF'd"
--       ; displayN anf_defs

       ; let cse_defs = map cseD anf_defs
--       ; banner "CSE'd"
--       ; displayN anf_defs

             -- cseE turns   let x = e in ..let y = e in ...
             --      into    let x = e in ..let y = x in ...
            -- Then optDefs substitutes x for y

       ; return $ optDefs rb emptyST cse_defs
      }

--cseDef :: Uniq -> Def -> (Uniq, Def)
--cseDef u def = runAnf u (cseD def)

---------------------------------
cseD :: DefX CSEf CSEb -> DefX CSEf CSEb
cseD (DefX f1 args rhs) = DefX f1 args (cseE M.empty rhs)

cseE :: M.Map (ExprX CSEf CSEb) (ExprX CSEf CSEb) -> ExprX CSEf CSEb -> ExprX CSEf CSEb
cseE cse_env (Let v rhs body)
  | Just rhs'' <- M.lookup rhs' cse_env
  = Let v rhs'' (cseE_check cse_env body)
  | otherwise
  = Let v rhs'  (cseE_check cse_env' body)
  where
    rhs' = cseE cse_env rhs
    cse_env' = M.insert rhs' (Var v) cse_env

cseE cse_env (Assert e1 e2)
 | Call (TFun TypeBool (Fun (SFun "=="))) (Tuple [e1a, e1b]) <- e1'
 , let cse_env' = M.map (substAssert e1a e1b) cse_env
 = Assert e1' (cseE cse_env' e2)
 | otherwise
 = Assert e1' (cseE cse_env e2)
 where
   e1' = cseE cse_env e1

cseE cse_env (If e1 e2 e3)
  = If (cseE_check cse_env e1)
       (cseE_check cse_env e2)
       (cseE_check cse_env e3)

cseE cse_env (Call f e)  = Call f (cseE_check cse_env e)
cseE cse_env (Tuple es)  = Tuple (map (cseE_check cse_env) es)
cseE cse_env (App e1 e2) = App (cseE_check cse_env e1)
                               (cseE_check cse_env e2)

cseE cse_env (Lam v e) = Lam v (cseE cse_env e)
  -- Watch out: the variable might capture things in cse_env

cseE _ e = e  -- For now: lambda, app, const, var

cseE_check :: M.Map (ExprX CSEf CSEb) (ExprX CSEf CSEb) -> ExprX CSEf CSEb -> ExprX CSEf CSEb
-- Look up the entire expression in the envt
cseE_check cse_env e
  | Just e'' <- M.lookup e' cse_env
  = e''
  | otherwise
  = e'
  where
    e' = cseE cse_env e

substAssert (Var v) e1b = substE (M.insert v e1b M.empty)
substAssert e1a (Var v) = substE (M.insert v e1a M.empty)
substAssert _ _ = \e -> e
>>>>>>> 064eef5c
<|MERGE_RESOLUTION|>--- conflicted
+++ resolved
@@ -1,88 +1,3 @@
-<<<<<<< HEAD
-module CSE where
-
-import Lang
-import Text.PrettyPrint
-import ANF
-import Opt
-import KMonad
-import qualified Data.Map as M
-
-type CSEf = TFun
-type CSEb = TVar Var
-
-cseDefs :: [DefX CSEf CSEb] -> KM [DefX CSEf CSEb]
-cseDefs defs
-  = do { anf_defs <- anfDefs defs
---       ; banner "ANF'd"
---       ; displayN anf_defs
-
-       ; let cse_defs = map cseD anf_defs
---       ; banner "CSE'd"
---       ; displayN anf_defs
-
-             -- cseE turns   let x = e in ..let y = e in ...
-             --      into    let x = e in ..let y = x in ...
-            -- Then optDefs substitutes x for y
-
-       ; return $ optDefs cse_defs
-      }
-
---cseDef :: Uniq -> Def -> (Uniq, Def)
---cseDef u def = runAnf u (cseD def)
-
----------------------------------
-cseD :: DefX CSEf CSEb -> DefX CSEf CSEb
-cseD (DefX f1 args rhs) = DefX f1 args (cseE M.empty rhs)
-
-cseE :: M.Map (ExprX CSEf CSEb) (ExprX CSEf CSEb) -> ExprX CSEf CSEb -> ExprX CSEf CSEb
-cseE cse_env (Let v rhs body)
-  | Just rhs'' <- M.lookup rhs' cse_env
-  = Let v rhs'' (cseE_check cse_env body)
-  | otherwise
-  = Let v rhs'  (cseE_check cse_env' body)
-  where
-    rhs' = cseE cse_env rhs
-    cse_env' = M.insert rhs' (Var v) cse_env
-
-cseE cse_env (Assert e1 e2)
- | Call (TFun TypeBool (Fun (SFun "=="))) (Tuple [e1a, e1b]) <- e1'
- , let cse_env' = M.map (substAssert e1a e1b) cse_env
- = Assert e1' (cseE cse_env' e2)
- | otherwise
- = Assert e1' (cseE cse_env e2)
- where
-   e1' = cseE cse_env e1
-
-cseE cse_env (If e1 e2 e3)
-  = If (cseE_check cse_env e1)
-       (cseE_check cse_env e2)
-       (cseE_check cse_env e3)
-
-cseE cse_env (Call f e)  = Call f (cseE_check cse_env e)
-cseE cse_env (Tuple es)  = Tuple (map (cseE_check cse_env) es)
-cseE cse_env (App e1 e2) = App (cseE_check cse_env e1)
-                               (cseE_check cse_env e2)
-
-cseE cse_env (Lam v ty e) = Lam v ty (cseE cse_env e)
-  -- Watch out: the variable might capture things in cse_env
-
-cseE _ e = e  -- For now: lambda, app, const, var
-
-cseE_check :: M.Map (ExprX CSEf CSEb) (ExprX CSEf CSEb) -> ExprX CSEf CSEb -> ExprX CSEf CSEb
--- Look up the entire expression in the envt
-cseE_check cse_env e
-  | Just e'' <- M.lookup e' cse_env
-  = e''
-  | otherwise
-  = e'
-  where
-    e' = cseE cse_env e
-
-substAssert (Var v) e1b = substE (M.insert v e1b M.empty)
-substAssert e1a (Var v) = substE (M.insert v e1a M.empty)
-substAssert _ _ = \e -> e
-=======
 module CSE where
 
 import Lang
@@ -166,5 +81,4 @@
 
 substAssert (Var v) e1b = substE (M.insert v e1b M.empty)
 substAssert e1a (Var v) = substE (M.insert v e1a M.empty)
-substAssert _ _ = \e -> e
->>>>>>> 064eef5c
+substAssert _ _ = \e -> e