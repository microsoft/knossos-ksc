module AD where

import GHC.Stack
import Lang
import Prim
import Text.PrettyPrint as PP
import Data.List( mapAccumL )

-- for unit test
import Test.Hspec
import Parse
import Annotate

--------------- Generate names for gradded indentifiers

gradF :: Fun -> Fun
gradF (Fun f) = GradFun f Fwd
gradF f       = error ("gradF: bad function: " ++ show f)

gradV :: Var -> Var
gradV (Simple x) = Grad x Fwd
gradV v          = error ("gradV: bad variable: " ++ PP.render (ppr v))

gradSelFun :: [TVar] -> TVar -> Int -> TExpr
-- (gradSelFun i n) selects the i'th component of a n-tuple
-- Result expr has type (t1, ..., tn) -o ti
<<<<<<< HEAD
gradSelFun t i 1 params = lmOne t
gradSelFun tyt@(TypeTuple ts) i n params =
   let es = (map Var params) in
    lmHCat [ if i == j then lmOne t else lmZero (ts!!(j-1)) t  |   j <- [1..n] ]
   where t = ts!!(i-1)
=======
-- gradSelFun tyt@(TypeTuple ts) i n params =
--    mkTCall (TypeLM (LMSelFun tyt (ts!!(i-1)))) (GradFun (SelFun i n) Fwd) (map Var params)
gradSelFun params param i
  = lmHCat [ if i == j then lmOne             t
                       else lmZero (typeof p) t
           | (p,j) <- params `zip` [1..] ]
  where
    t = typeof param
>>>>>>> ee0e194e

-------------------------------------------------

gradDefs :: [TDef] -> [TDef]
gradDefs defs = map gradDef defs

gradDef :: TDef -> TDef
gradDef (DefX f params rhs)
  = DefX (gradTFun s f)
         params
         (mkLets lets (gradE s rhs))
  where
    s = case params of
          [TVar ty _] -> ty
          _           -> TypeTuple (map typeof params)

    lets = case params of
             [p] -> [ (gradTVar s p, gradParamRhs p (lmOne (typeof p))) ]
             _   -> [ (gradTVar s p, gradParamRhs p (gradSelFun params p i))
                    | (p,i) <- params `zip` [1..] ]


    gradParamRhs :: TVar -> TExpr -> TExpr
    gradParamRhs tv grad_rhs
      = case typeof tv of
          TypeInteger -> lmZero s TypeInteger
          _           -> grad_rhs

-- s -> (Expr :: t) -> (Expr :: s -o t)
gradE :: Type -> TExpr -> TExpr
gradE s (Konst k)      = lmZero s (typeofKonst k)
gradE s (Var tv)       = Var (gradTVar s tv)
gradE s (Assert e1 e2) = Assert e1 (gradE s e2)
gradE s (Tuple es)     = lmVCat (map (gradE s) es)
gradE s (If b t e)     = If b (gradE s t) (gradE s e)
gradE s e@(Lam {})     = pprPanic "gradE: can't deal with lambda yet" (ppr e)
gradE s (Let v e1 e2)  = mkLet v e1                       $
                         mkLet (gradTVar s v) (gradE s e1) $
                         gradE s e2

-- grad[ build (\i.e ]
--  = B (\i. let Di = 0 in grad[e])
-- We need the Di binding in case 'i' is mentioned in
-- grad[e], e.g. build (\i. power(x, i))
gradE s (Call f (Tuple [n, Lam ti@(TVar TypeInteger i) body]))
  | f `isThePrimFun` "build"
  = lmBuild n $ Lam ti $
    mkLet (gradTVar s ti) (lmZero s TypeInteger) $
    gradE s body

gradE s (Call f arg) = Call (gradTFun (typeof arg) f) arg
                       `lmCompose` gradE s arg

gradTFun :: Type -> TFun -> TFun
gradTFun arg_ty (TFun res_ty f) = TFun (TypeLM arg_ty res_ty) (gradF f)

gradTVar :: Type -> TVar -> TVar
gradTVar s (TVar ty v) = TVar (TypeLM s ty) (gradV v)

---------------------------------

-- Apply-to-dx
--
-- Local bindings of type (S -o T)
-- are transformed to ones of type T

applyD :: TDef -> TDef
applyD (DefX (TFun (TypeLM s t) (GradFun f Rev)) vars rhs)
  = DefX (TFun s (DrvFun f Rev)) (vars ++ [dr]) $
    lmApply rhs $ Var dr
    where dr = TVar t $ Delta "r"

applyD (DefX (TFun (TypeLM s t) (GradFun f Fwd)) vars rhs)
  = --assertEqualThen "applyD'" s (typeof (mkTuple (map Var vars)))
    DefX (TFun t (DrvFun f Fwd)) (vars ++ dvars) $
    lmApply rhs (mkTuple $ map Var dvars)
  where
    dvars = map to_delta vars

    to_delta (TVar ty (Simple x)) = TVar ty (Delta x)

applyDefs :: [TDef] -> [TDef]
applyDefs defs = map applyD defs

---------------------------------
-- Transpose

transposeD :: TDef -> TDef
transposeD (DefX (TFun (TypeLM s t) (GradFun f d)) args rhs)
  = DefX (TFun (TypeLM t s) (GradFun f (flipMode d))) args $
    lmTranspose rhs

----------------------------------
--- Unit test

{-

-- TODO make this work
test_AD =
  hspec $ do
    let e1 = runParserOrPanic pDef "(def f ((x : Float)) (* x 2.0))"
    let (env,ae1) = annotDef e1
    let de1_expected = runParserOrPanic pDef "(def D$f ((x : Float)) (lmScale 2.0))"
    let (env1,ade1_expected) = annotDef de1_expected
    let ade1 = gradDef emptyST ae1
    describe "AD" $ do
      it "AD" $
        ade1 `shouldBe` ade1_expected
-}<|MERGE_RESOLUTION|>--- conflicted
+++ resolved
@@ -24,22 +24,12 @@
 gradSelFun :: [TVar] -> TVar -> Int -> TExpr
 -- (gradSelFun i n) selects the i'th component of a n-tuple
 -- Result expr has type (t1, ..., tn) -o ti
-<<<<<<< HEAD
-gradSelFun t i 1 params = lmOne t
-gradSelFun tyt@(TypeTuple ts) i n params =
-   let es = (map Var params) in
-    lmHCat [ if i == j then lmOne t else lmZero (ts!!(j-1)) t  |   j <- [1..n] ]
-   where t = ts!!(i-1)
-=======
--- gradSelFun tyt@(TypeTuple ts) i n params =
---    mkTCall (TypeLM (LMSelFun tyt (ts!!(i-1)))) (GradFun (SelFun i n) Fwd) (map Var params)
-gradSelFun params param i
+gradSelFun params typaram i
   = lmHCat [ if i == j then lmOne             t
                        else lmZero (typeof p) t
            | (p,j) <- params `zip` [1..] ]
   where
-    t = typeof param
->>>>>>> ee0e194e
+    t = typeof typaram
 
 -------------------------------------------------
 
