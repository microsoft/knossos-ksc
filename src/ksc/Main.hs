module Main where

import GHC.Stack;
import Data.Hashable

import Lang
import Parse (runParser, pDecls, parseF )
import Rules
import Annotate
import AD
import Opt
import CSE

import ANF
import Cgen (cppF, runM, cgenDef, cgenDefs)
import KMonad
import Data.List( partition )


{-
ex1 :: Def
-- f x = let y = x*x in x + y
ex1 = Def (Fun (SFun "f1")) [sx] $
      Let sy (pMul (Var sx) (Var sx)) $
      pAdd (Var sx) (Var sy)

-- f' x dx = dx + 2*x*dx
-- f` x dr =

ex2 :: Def
-- g x = let y = x*x in
--       let z = x + y
--       in y*z
ex2 = Def (Fun (SFun "f2")) [sx] $
      Let sy (pMul (Var sx) (Var sx)) $
      Let sz (pAdd (Var sx) (Var sy))  $
      pMul (Var sy) (Var sz)

ex2a :: Def
-- f2a x = let zt = let y1 = x*x in (y1, x + y1)
--         let y2 = fst zt
--         let z = snd zt
--         in y2 * z
k1 = Konst (KFloat 1.2)
ex2a = Def (Fun (SFun "f2a")) [sx] $
      Let szt (Let sy1 (pMul (Var sx) (Var sx)) $
               Tuple [Var sy1, pAdd (Var sx) (Var sy1)]) $
      Let sy2 (pFst (Var szt)) $
      Let sz (pSnd (Var szt)) $
      pMul (Var sy2) (Var sz)

ex3 :: Def
-- h (x,y) = let z = x + y
--           in y*z
ex3 = Def (Fun (SFun "f3")) [sp] $
      Let sx (pFst (Var sp))    $
      Let sy (pSnd (Var sp))    $
      Let sz (pAdd (Var sx) (Var sy))  $
      pMul (Var sy) (Var sz)

ex4 :: Def
-- h x y = let z = x + y
--         in y*z
ex4 = Def (Fun (SFun "f4")) [sx,sy] $
      Let sz (pAdd (Var sx) (Var sy))  $
      pMul (Var sy) (Var sz)

ex5 :: Def
-- f5 x y = let p = 7 * x
--          let r = 1 / y
--          let q = p *x * 5
--          let v = (2*p*q) + (3*r)
--          in v
ex5 = Def (Fun (SFun "f5")) [sx,sy] $
      Let sq (pMul (kFloat 7) (Var sx)) $
      Let sr (pDiv (kFloat   1) (Var sy)) $
      Let st (pMul (Var sq) (pMul (Var sx) (kFloat   5))) $
      Let sv (pAdd (pMul (kFloat   2) (pMul (Var sq) (Var sr)))
                   (pMul (kFloat   3) (Var sr))) $
      Var sv

ex6 :: Def
-- f6 x y = sum (x * y)
ex6 = Def (Fun (SFun "dot")) [svx, svy] $
      pSum (pMul (Var svx) (Var svy))

ex7 :: Def
-- f7 x y = sum (build (size x) (\i -> x[i] * y[i]))
ex7 = Def (Fun (SFun "dot2")) [svx, svy] $
      assertEqual (pSize (Var svx)) (pSize (Var svy)) $
      pSum (pBuild (pSize (Var svx))
                   (Lam si (pMul (pIndex (Var si) (Var svx))
                                 (pIndex (Var si) (Var svy)))))

ex8 :: Def
-- f8 x = sum (build (size x) (\i -> -x[i]))
ex8 = Def (Fun (SFun "f8")) [svx] $
      pSum (pBuild (pSize (Var svx))
                   (Lam si (pNeg (pIndex (Var si) (Var svx)))))


si, sp, sq, sr, sv, sx, sy, sz :: Var
si = TVar TypeInteger (Simple "i")
sp = TVar (TypeTuple [TypeFloat, TypeFloat])   (Simple "p")
sq = TVar TypeFloat   (Simple "q")
sr = TVar TypeFloat   (Simple "r")
st = TVar TypeFloat   (Simple "t")
sv = TVar TypeFloat   (Simple "v")
sx = TVar TypeFloat   (Simple "x")
svx = TVar (TypeVec TypeFloat)   (Simple "vx")
svy = TVar (TypeVec TypeFloat)   (Simple "vy")
sy = TVar TypeFloat   (Simple "y")
sy1 = TVar TypeFloat  (Simple "y1")
sy2 = TVar TypeFloat  (Simple "y2")
sz = TVar TypeFloat   (Simple "z")
szt = TVar (TypeTuple [TypeFloat, TypeFloat])  (Simple "zt")

-------------------------------------
-- C++ generation
-------------------------------------


cppExample :: IO ()
cppExample = do
    mapM_
      putStrLn
      [ "#include <stdio.h>"
      , "#include \"knossos.h\""
      , r Main.ex1
      , r Main.ex2
      , r Main.ex2a
      , r Main.ex3
      , r Main.ex4
      , r Main.ex5
      , r Main.ex7
      , r Main.ex8
      , "int main(void) { "
      ++ printFloat "f1(2)"
      ++ printFloat "f2(2)"
      ++ printFloat "f2a(2)"
      ++ printFloat "f3((struct tuple2) { .field1_2 = 2, .field2_2 = 3 })"
      ++ printFloat "f4(2, 3)"
      ++ printFloat "f5(2, 3)"
      ++ printFloat "dot2(v1, v2)"
      ++ printFloat "f8(v1)"
      ++ "}"
      ]
    where r = cgenDef

cppF2F:: String -> IO ()
cppF2F file = parseF (file ++ ".ks") >>= cppF ("obj\\" ++ file)

printFloat :: String -> String
printFloat s = unlines
  ["printf(\"%s\\n\", \"" ++ s ++ "\");", "printf(\"%f\\n\\n\", " ++ s ++ ");"]

-}

-------------------------------------
--  The demo driver
-------------------------------------

demoF :: String -> IO ()
-- String is the file name
demoF file
  = do { cts <- readFile file
       ; case runParser pDecls cts of
            Left err   -> putStrLn ("Failed parse: " ++ show err)
            Right defs -> runKM (demoN defs) }

demo :: Decl -> IO ()
demo d = runKM (demoN [d])

demoN :: [Decl] -> KM ()
demoN decls
  = do { banner "Original declarations"
       ; displayN decls

       ; banner "Typechecked declarations"
       ; let (env, tc_decls) = annotDecls emptyGblST decls
       ; let (rules, defs)   = partitionDecls tc_decls
             rulebase        = mkRuleBase rules

       ; displayN $! tc_decls

       ; banner "Optimised original definition"
       ; let (env1, opt_defs) = optDefs rulebase env defs
       ; displayN opt_defs

       ; banner "Anf-ised original definition"
       ; anf_defs <- anfDefs opt_defs
       ; displayN anf_defs

       ; banner "The full Jacobian (unoptimised)"
       ; let grad_defs = gradDefs anf_defs
             env2      = env1 `extendGblST` grad_defs
       ; displayN grad_defs

       ; banner "The full Jacobian (optimised)"
       ; let (env3, opt_grad_defs) = optDefs rulebase env2 grad_defs
       ; displayN opt_grad_defs

       ; banner "Forward derivative (unoptimised)"
       ; let der_fwd = map applyD opt_grad_defs
       ; displayN der_fwd

       ; banner "Forward-mode derivative (optimised)"
       ; let (env4, opt_der_fwd) = optDefs rulebase env3 der_fwd
       ; displayN opt_der_fwd

       ; banner "Forward-mode derivative (CSE'd)"
       ; (env5, cse_fwd) <- cseDefs rulebase env4 opt_der_fwd
       ; displayN cse_fwd

       ; banner "Transposed Jacobian"
       ; let trans_grad_defs = map transposeD opt_grad_defs
       ; displayN trans_grad_defs

       ; banner "Optimised transposed Jacobian"
       ; let (env6, opt_trans_grad_defs) = optDefs rulebase env5 trans_grad_defs
       ; displayN opt_trans_grad_defs

       ; banner "Reverse-mode derivative (unoptimised)"
       ; let der_rev = map applyD opt_trans_grad_defs
       ; displayN der_rev

       ; banner "Reverse-mode derivative (optimised)"
       ; let (env7, opt_der_rev) = optDefs rulebase env6 der_rev
       ; displayN opt_der_rev

       ; (env8, cse_rev) <- cseDefs rulebase env7 opt_der_rev
       ; banner "Reverse-mode derivative (CSE'd)"
       ; displayN cse_rev
       }

-------------------------------------
-- GMM derivatives
-------------------------------------

moveMain :: [Decl]
         -> ( [Decl]    -- Singleton 'main' decl, or empty
            , [Decl])   -- All the rest
moveMain = partition isMain
  where
    isMain (DefDecl (DefX (Fun (UserFun "main")) _ _)) = True
    isMain _ = False

doall :: HasCallStack => String -> IO ()
doall file =
  let tl s = reverse (take 400 $ reverse s)
      dd defs = liftIO $ putStrLn ("..." ++ (tl $! pps defs))
      ddx :: Pretty p => [p] -> KM ()
      ddx = displayN in
  runKM $
  do { decls0 <- liftIO (parseF (file ++ ".ks"))
  ;  liftIO $ putStrLn "read decls"

  ;  let (main, decls)    = moveMain decls0

  ;  banner "annotated defs"
  ;  let (env, ann_decls) = annotDecls emptyGblST decls
  ;  dd ann_decls

  ;  let (rules, defs) = partitionDecls ann_decls
         rulebase         = mkRuleBase rules

  ;  banner "main"
  ;  dd main
  
  ;  banner "defs"
  ;  dd defs

  ;  let grad = gradDefs defs
  ;  banner "grad"
  ;  dd grad

  ;  let (env1, optgrad) = optDefs rulebase env grad
  ;  banner "optgrad"
  ;  dd optgrad

  ;  let fwd  = applyDefs optgrad
  ;  banner "fwd"
  ;  dd fwd

  ;  let (env2, optfwd) = optDefs rulebase env1 fwd
  ;  banner "optfwd"
  ;  dd optfwd

<<<<<<< HEAD
  ;  let annot_main = map (\ (DefDecl x) -> x) $ snd $ annotDecls env2 main
  ;  let alldefs = defs ++ optgrad ++ optfwd ++ annot_main
  ;  cse <- cseDefs rulebase env2 alldefs
=======
  ;  let alldefs = defs ++ optgrad ++ optfwd
  ;  (env3, cse) <- cseDefs rulebase env2 alldefs
>>>>>>> df186770
  ;  dd cse

  ;  let ann2 =  cse
  ;  banner "all"
  ;  dd ann2

  ;  liftIO (cppF ("obj\\" ++ file) ann2)
  }

gmm :: IO ()
gmm = doall "test\\ksc\\gmm"

main :: IO ()
main = gmm<|MERGE_RESOLUTION|>--- conflicted
+++ resolved
@@ -286,14 +286,10 @@
   ;  banner "optfwd"
   ;  dd optfwd
 
-<<<<<<< HEAD
   ;  let annot_main = map (\ (DefDecl x) -> x) $ snd $ annotDecls env2 main
+
   ;  let alldefs = defs ++ optgrad ++ optfwd ++ annot_main
-  ;  cse <- cseDefs rulebase env2 alldefs
-=======
-  ;  let alldefs = defs ++ optgrad ++ optfwd
   ;  (env3, cse) <- cseDefs rulebase env2 alldefs
->>>>>>> df186770
   ;  dd cse
 
   ;  let ann2 =  cse
