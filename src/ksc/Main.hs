<<<<<<< HEAD
module Main where

import GHC.Stack;
import Data.Hashable

import Lang
import Parse (runParser, pDefs, parseF)
import Annotate
import AD
import Opt
import CSE

-- import ANF
--import Cgen (cppF, runM, cgenDef, cgenDefs)
import KMonad

{-

ex1 :: Def
-- f x = let y = x*x in x + y
ex1 = Def (Fun (SFun "f1")) [sx] $
      Let sy (pMul (Var sx) (Var sx)) $
      pAdd (Var sx) (Var sy)

-- f' x dx = dx + 2*x*dx
-- f` x dr =

ex2 :: Def
-- g x = let y = x*x in
--       let z = x + y
--       in y*z
ex2 = Def (Fun (SFun "f2")) [sx] $
      Let sy (pMul (Var sx) (Var sx)) $
      Let sz (pAdd (Var sx) (Var sy))  $
      pMul (Var sy) (Var sz)

ex2a :: Def
-- f2a x = let zt = let y1 = x*x in (y1, x + y1)
--         let y2 = fst zt
--         let z = snd zt
--         in y2 * z
k1 = Konst (KFloat 1.2)
ex2a = Def (Fun (SFun "f2a")) [sx] $
      Let szt (Let sy1 (pMul (Var sx) (Var sx)) $
               Tuple [Var sy1, pAdd (Var sx) (Var sy1)]) $
      Let sy2 (pFst (Var szt)) $
      Let sz (pSnd (Var szt)) $
      pMul (Var sy2) (Var sz)

ex3 :: Def
-- h (x,y) = let z = x + y
--           in y*z
ex3 = Def (Fun (SFun "f3")) [sp] $
      Let sx (pFst (Var sp))    $
      Let sy (pSnd (Var sp))    $
      Let sz (pAdd (Var sx) (Var sy))  $
      pMul (Var sy) (Var sz)

ex4 :: Def
-- h x y = let z = x + y
--         in y*z
ex4 = Def (Fun (SFun "f4")) [sx,sy] $
      Let sz (pAdd (Var sx) (Var sy))  $
      pMul (Var sy) (Var sz)

ex5 :: Def
-- f5 x y = let p = 7 * x
--          let r = 1 / y
--          let q = p *x * 5
--          let v = (2*p*q) + (3*r)
--          in v
ex5 = Def (Fun (SFun "f5")) [sx,sy] $
      Let sq (pMul (kFloat 7) (Var sx)) $
      Let sr (pDiv (kFloat   1) (Var sy)) $
      Let st (pMul (Var sq) (pMul (Var sx) (kFloat   5))) $
      Let sv (pAdd (pMul (kFloat   2) (pMul (Var sq) (Var sr)))
                   (pMul (kFloat   3) (Var sr))) $
      Var sv

ex6 :: Def
-- f6 x y = sum (x * y)
ex6 = Def (Fun (SFun "dot")) [svx, svy] $
      pSum (pMul (Var svx) (Var svy))

ex7 :: Def
-- f7 x y = sum (build (size x) (\i -> x[i] * y[i]))
ex7 = Def (Fun (SFun "dot2")) [svx, svy] $
      assertEqual (pSize (Var svx)) (pSize (Var svy)) $
      pSum (pBuild (pSize (Var svx))
                   (Lam si (pMul (pIndex (Var si) (Var svx))
                                 (pIndex (Var si) (Var svy)))))

ex8 :: Def
-- f8 x = sum (build (size x) (\i -> -x[i]))
ex8 = Def (Fun (SFun "f8")) [svx] $
      pSum (pBuild (pSize (Var svx))
                   (Lam si (pNeg (pIndex (Var si) (Var svx)))))


si, sp, sq, sr, sv, sx, sy, sz :: Var
si = TVar TypeInteger (Simple "i")
sp = TVar (TypeTuple [TypeFloat, TypeFloat])   (Simple "p")
sq = TVar TypeFloat   (Simple "q")
sr = TVar TypeFloat   (Simple "r")
st = TVar TypeFloat   (Simple "t")
sv = TVar TypeFloat   (Simple "v")
sx = TVar TypeFloat   (Simple "x")
svx = TVar (TypeVec TypeFloat)   (Simple "vx")
svy = TVar (TypeVec TypeFloat)   (Simple "vy")
sy = TVar TypeFloat   (Simple "y")
sy1 = TVar TypeFloat  (Simple "y1")
sy2 = TVar TypeFloat  (Simple "y2")
sz = TVar TypeFloat   (Simple "z")
szt = TVar (TypeTuple [TypeFloat, TypeFloat])  (Simple "zt")

-------------------------------------
-- C++ generation
-------------------------------------


cppExample :: IO ()
cppExample = do
    mapM_
      putStrLn
      [ "#include <stdio.h>"
      , "#include \"knossos.h\""
      , r Main.ex1
      , r Main.ex2
      , r Main.ex2a
      , r Main.ex3
      , r Main.ex4
      , r Main.ex5
      , r Main.ex7
      , r Main.ex8
      , "int main(void) { "
      ++ printFloat "f1(2)"
      ++ printFloat "f2(2)"
      ++ printFloat "f2a(2)"
      ++ printFloat "f3((struct tuple2) { .field1_2 = 2, .field2_2 = 3 })"
      ++ printFloat "f4(2, 3)"
      ++ printFloat "f5(2, 3)"
      ++ printFloat "dot2(v1, v2)"
      ++ printFloat "f8(v1)"
      ++ "}"
      ]
    where r = cgenDef

cppF2F:: String -> IO ()
cppF2F file = parseF (file ++ ".ks") >>= cppF ("obj\\" ++ file)

printFloat :: String -> String
printFloat s = unlines
  ["printf(\"%s\\n\", \"" ++ s ++ "\");", "printf(\"%f\\n\\n\", " ++ s ++ ");"]


-------------------------------------
--  The demo driver
-------------------------------------

demoF :: String -> IO ()
-- String is the file name
demoF file
  = do { cts <- readFile file
       ; case runParser pDefs cts of
            Left err   -> putStrLn ("Failed parse: " ++ show err)
            Right defs -> runKM (demoN defs) }

demo :: Def -> IO ()
demo d = runKM (demoN [d])

demoN :: [Def] -> KM ()
demoN def
  = do { banner "Original definition"
       ; displayN def

       ; banner "Anf-ised original definition"
       ; anf_def <- anfDefs def
       ; displayN anf_def

       ; banner "The full Jacobian (unoptimised)"
       ; let grad_def = gradDefs anf_def
       ; displayN grad_def

       ; banner "The full Jacobian (optimised)"
       ; let opt_grad_def = optDefs grad_def
       ; displayN opt_grad_def

       ; banner "Forward derivative (unoptimised)"
       ; let der_fwd = map applyD opt_grad_def
       ; displayN der_fwd

       ; banner "Forward-mode derivative (optimised)"
       ; let opt_der_fwd = optDefs der_fwd
       ; displayN opt_der_fwd

       ; banner "Forward-mode derivative (CSE'd)"
       ; cse_fwd <- cseDefs opt_der_fwd
       ; displayN cse_fwd

       ; banner "Transposed Jacobian"
       ; let trans_grad_def = map transposeD opt_grad_def
       ; displayN trans_grad_def

       ; banner "Optimised transposed Jacobian"
       ; let opt_trans_grad_def = optDefs trans_grad_def
       ; displayN opt_trans_grad_def

       ; banner "Reverse-mode derivative (unoptimised)"
       ; let der_rev = map applyD opt_trans_grad_def
       ; displayN der_rev

       ; banner "Reverse-mode derivative (optimised)"
       ; let opt_der_rev = optDefs der_rev
       ; displayN opt_der_rev

       ; cse_rev <- cseDefs opt_der_rev
       ; banner "Reverse-mode derivative (CSE'd)"
       ; displayN cse_rev
       }

-}

-------------------------------------
-- GMM derivatives
-------------------------------------

moveMain :: [Def] -> ([Def],[Def])
moveMain [] = ([],[])
moveMain (def:main@(DefX (Fun (SFun "main")) _ _):defs) = ([main],def:defs)
moveMain (def:defs) = let (m,t) = moveMain defs in (m,def:t)

doall :: HasCallStack => String -> IO ()
doall file =
  let tl s = reverse (take 100 $ reverse s)
      dd defs = liftIO $ putStrLn ("---" ++ (tl $ pps defs))
      ddx :: Pretty p => [p] -> KM ()
      ddx = displayN in
  runKM $
  do {
     alldefs <- liftIO (parseF (file ++ ".ks"))
  ;  liftIO $ putStrLn "read defs"
  ;  let (main,defs) = moveMain alldefs
  ;  liftIO $ putStrLn ("found main " ++ pps main)
  ;  banner "defs"
  ;  dd defs
  ;  let (env, ann) = annotDefs stCreate defs
  ;  banner "annotated defs"
  ;  dd ann

  ;  let (env', grad) = gradDefs env ann
  ;  banner "grad"
  ;  dd grad

  ;  let optgrad = optDefs grad
  ;  banner "optgrad"
  ;  dd optgrad

  ;  let (env'',fwd) = applyDefs env' optgrad
  ;  banner "fwd"
  ;  dd fwd 

  ;  let optfwd = optDefs fwd
  ;  banner "optfwd"
  ;  dd optfwd 

  ;  let alldefs = ann ++ optgrad ++ optfwd
  ;  cse <- cseDefs alldefs
  ;  dd cse

  ;  let ann2 =  cse ++ (snd $ annotDefs env'' main)
  ;  banner "all"
  ;  dd ann2

--  ;  liftIO (cppF ("obj\\" ++ file) ann2)
  }

gmm :: IO ()
gmm = doall "test\\ksc\\gmm"

go = parseF "examples\\test.ks"  >>= putStrLn . show . ppr . snd . annotDefs stCreate

main :: IO ()
main = gmm
=======
module Main where

import GHC.Stack;
import Data.Hashable

import Lang
import Parse (runParser, pDecls, parseF )
import Rules
import Annotate
import AD
import Opt
import CSE

import ANF
-- import Cgen (cppF, runM, cgenDef, cgenDefs)
import KMonad
import Data.List( partition )


{-
ex1 :: Def
-- f x = let y = x*x in x + y
ex1 = Def (Fun (SFun "f1")) [sx] $
      Let sy (pMul (Var sx) (Var sx)) $
      pAdd (Var sx) (Var sy)

-- f' x dx = dx + 2*x*dx
-- f` x dr =

ex2 :: Def
-- g x = let y = x*x in
--       let z = x + y
--       in y*z
ex2 = Def (Fun (SFun "f2")) [sx] $
      Let sy (pMul (Var sx) (Var sx)) $
      Let sz (pAdd (Var sx) (Var sy))  $
      pMul (Var sy) (Var sz)

ex2a :: Def
-- f2a x = let zt = let y1 = x*x in (y1, x + y1)
--         let y2 = fst zt
--         let z = snd zt
--         in y2 * z
k1 = Konst (KFloat 1.2)
ex2a = Def (Fun (SFun "f2a")) [sx] $
      Let szt (Let sy1 (pMul (Var sx) (Var sx)) $
               Tuple [Var sy1, pAdd (Var sx) (Var sy1)]) $
      Let sy2 (pFst (Var szt)) $
      Let sz (pSnd (Var szt)) $
      pMul (Var sy2) (Var sz)

ex3 :: Def
-- h (x,y) = let z = x + y
--           in y*z
ex3 = Def (Fun (SFun "f3")) [sp] $
      Let sx (pFst (Var sp))    $
      Let sy (pSnd (Var sp))    $
      Let sz (pAdd (Var sx) (Var sy))  $
      pMul (Var sy) (Var sz)

ex4 :: Def
-- h x y = let z = x + y
--         in y*z
ex4 = Def (Fun (SFun "f4")) [sx,sy] $
      Let sz (pAdd (Var sx) (Var sy))  $
      pMul (Var sy) (Var sz)

ex5 :: Def
-- f5 x y = let p = 7 * x
--          let r = 1 / y
--          let q = p *x * 5
--          let v = (2*p*q) + (3*r)
--          in v
ex5 = Def (Fun (SFun "f5")) [sx,sy] $
      Let sq (pMul (kFloat 7) (Var sx)) $
      Let sr (pDiv (kFloat   1) (Var sy)) $
      Let st (pMul (Var sq) (pMul (Var sx) (kFloat   5))) $
      Let sv (pAdd (pMul (kFloat   2) (pMul (Var sq) (Var sr)))
                   (pMul (kFloat   3) (Var sr))) $
      Var sv

ex6 :: Def
-- f6 x y = sum (x * y)
ex6 = Def (Fun (SFun "dot")) [svx, svy] $
      pSum (pMul (Var svx) (Var svy))

ex7 :: Def
-- f7 x y = sum (build (size x) (\i -> x[i] * y[i]))
ex7 = Def (Fun (SFun "dot2")) [svx, svy] $
      assertEqual (pSize (Var svx)) (pSize (Var svy)) $
      pSum (pBuild (pSize (Var svx))
                   (Lam si (pMul (pIndex (Var si) (Var svx))
                                 (pIndex (Var si) (Var svy)))))

ex8 :: Def
-- f8 x = sum (build (size x) (\i -> -x[i]))
ex8 = Def (Fun (SFun "f8")) [svx] $
      pSum (pBuild (pSize (Var svx))
                   (Lam si (pNeg (pIndex (Var si) (Var svx)))))


si, sp, sq, sr, sv, sx, sy, sz :: Var
si = TVar TypeInteger (Simple "i")
sp = TVar (TypeTuple [TypeFloat, TypeFloat])   (Simple "p")
sq = TVar TypeFloat   (Simple "q")
sr = TVar TypeFloat   (Simple "r")
st = TVar TypeFloat   (Simple "t")
sv = TVar TypeFloat   (Simple "v")
sx = TVar TypeFloat   (Simple "x")
svx = TVar (TypeVec TypeFloat)   (Simple "vx")
svy = TVar (TypeVec TypeFloat)   (Simple "vy")
sy = TVar TypeFloat   (Simple "y")
sy1 = TVar TypeFloat  (Simple "y1")
sy2 = TVar TypeFloat  (Simple "y2")
sz = TVar TypeFloat   (Simple "z")
szt = TVar (TypeTuple [TypeFloat, TypeFloat])  (Simple "zt")

-------------------------------------
-- C++ generation
-------------------------------------


cppExample :: IO ()
cppExample = do
    mapM_
      putStrLn
      [ "#include <stdio.h>"
      , "#include \"knossos.h\""
      , r Main.ex1
      , r Main.ex2
      , r Main.ex2a
      , r Main.ex3
      , r Main.ex4
      , r Main.ex5
      , r Main.ex7
      , r Main.ex8
      , "int main(void) { "
      ++ printFloat "f1(2)"
      ++ printFloat "f2(2)"
      ++ printFloat "f2a(2)"
      ++ printFloat "f3((struct tuple2) { .field1_2 = 2, .field2_2 = 3 })"
      ++ printFloat "f4(2, 3)"
      ++ printFloat "f5(2, 3)"
      ++ printFloat "dot2(v1, v2)"
      ++ printFloat "f8(v1)"
      ++ "}"
      ]
    where r = cgenDef

cppF2F:: String -> IO ()
cppF2F file = parseF (file ++ ".ks") >>= cppF ("obj\\" ++ file)

printFloat :: String -> String
printFloat s = unlines
  ["printf(\"%s\\n\", \"" ++ s ++ "\");", "printf(\"%f\\n\\n\", " ++ s ++ ");"]

-}

-------------------------------------
--  The demo driver
-------------------------------------

demoF :: String -> IO ()
-- String is the file name
demoF file
  = do { cts <- readFile file
       ; case runParser pDecls cts of
            Left err   -> putStrLn ("Failed parse: " ++ show err)
            Right defs -> runKM (demoN defs) }

demo :: Decl -> IO ()
demo d = runKM (demoN [d])

demoN :: [Decl] -> KM ()
demoN decls
  = do { banner "Original declarations"
       ; displayN decls

       ; banner "Typechecked declarations"
       ; let (env, tc_decls) = annotDecls emptyST decls
       ; let (rules, defs)   = partitionDecls tc_decls
             rulebase        = mkRuleBase rules

       ; displayN tc_decls

       ; banner "Optimised original definition"
       ; let opt_defs = optDefs rulebase env defs
       ; displayN opt_defs

       ; banner "Anf-ised original definition"
       ; anf_defs <- anfDefs opt_defs
       ; displayN anf_defs

       ; banner "The full Jacobian (unoptimised)"
       ; let (env1, grad_defs) = gradDefs env anf_defs
       ; displayN grad_defs

       ; banner "The full Jacobian (optimised)"
       ; let opt_grad_defs = optDefs rulebase env1 grad_defs
       ; displayN opt_grad_defs

       ; banner "Forward derivative (unoptimised)"
       ; let der_fwd = map applyD opt_grad_defs
       ; displayN der_fwd

       ; banner "Forward-mode derivative (optimised)"
       ; let opt_der_fwd = optDefs rulebase env1 der_fwd
       ; displayN opt_der_fwd

       ; banner "Forward-mode derivative (CSE'd)"
       ; cse_fwd <- cseDefs rulebase opt_der_fwd
       ; displayN cse_fwd

       ; banner "Transposed Jacobian"
       ; let trans_grad_defs = map transposeD opt_grad_defs
       ; displayN trans_grad_defs

       ; banner "Optimised transposed Jacobian"
       ; let opt_trans_grad_defs = optDefs rulebase env1 trans_grad_defs
       ; displayN opt_trans_grad_defs

       ; banner "Reverse-mode derivative (unoptimised)"
       ; let der_rev = map applyD opt_trans_grad_defs
       ; displayN der_rev

       ; banner "Reverse-mode derivative (optimised)"
       ; let opt_der_rev = optDefs rulebase env1 der_rev
       ; displayN opt_der_rev

       ; cse_rev <- cseDefs rulebase opt_der_rev
       ; banner "Reverse-mode derivative (CSE'd)"
       ; displayN cse_rev
       }

-------------------------------------
-- GMM derivatives
-------------------------------------

moveMain :: [TDef]
         -> ( [TDef]    -- Singleton 'main' def, or empty
            , [TDef])   -- All the rest
moveMain = partition isMain
  where
    isMain (DefX (TFun _ (Fun (SFun "main"))) _ _) = True
    isMain _ = False

doall :: HasCallStack => String -> IO ()
doall file =
  let tl s = reverse (take 100 $ reverse s)
      dd defs = liftIO $ putStrLn ("---" ++ (tl $ pps defs))
      ddx :: Pretty p => [p] -> KM ()
      ddx = displayN in
  runKM $
  do { decls <- liftIO (parseF (file ++ ".ks"))
  ;  liftIO $ putStrLn "read decls"

  ;  banner "annotated defs"
  ;  let (env, ann_decls) = annotDecls emptyST decls
  ;  dd ann_decls

  ;  let (rules, alldefs) = partitionDecls ann_decls
         rulebase         = mkRuleBase rules
         (main, defs)     = moveMain alldefs
  ;  liftIO $ putStrLn ("found main " ++ pps main)
  ;  banner "defs"
  ;  dd defs

  ;  let (env', grad) = gradDefs env defs
  ;  banner "grad"
  ;  dd grad

  ;  let optgrad = optDefs rulebase env' grad
  ;  banner "optgrad"
  ;  dd optgrad

  ;  let (env'',fwd) = applyDefs env' optgrad
  ;  banner "fwd"
  ;  dd fwd

  ;  let optfwd = optDefs rulebase env'' fwd
  ;  banner "optfwd"
  ;  dd optfwd

  ;  let alldefs = defs ++ optgrad ++ optfwd
  ;  cse <- cseDefs rulebase alldefs
  ;  dd cse

  ;  let ann2 =  cse ++ main
  ;  banner "all"
  ;  dd ann2

  --;  liftIO (cppF ("obj\\" ++ file) ann2)
  }

gmm :: IO ()
gmm = doall "../../test/ksc/gmm"

main :: IO ()
main = gmm
>>>>>>> 064eef5c
<|MERGE_RESOLUTION|>--- conflicted
+++ resolved
@@ -1,22 +1,23 @@
-<<<<<<< HEAD
 module Main where
 
 import GHC.Stack;
 import Data.Hashable
 
 import Lang
-import Parse (runParser, pDefs, parseF)
+import Parse (runParser, pDecls, parseF )
+import Rules
 import Annotate
 import AD
 import Opt
 import CSE
 
--- import ANF
---import Cgen (cppF, runM, cgenDef, cgenDefs)
+import ANF
+-- import Cgen (cppF, runM, cgenDef, cgenDefs)
 import KMonad
+import Data.List( partition )
+
 
 {-
-
 ex1 :: Def
 -- f x = let y = x*x in x + y
 ex1 = Def (Fun (SFun "f1")) [sx] $
@@ -153,292 +154,6 @@
 printFloat s = unlines
   ["printf(\"%s\\n\", \"" ++ s ++ "\");", "printf(\"%f\\n\\n\", " ++ s ++ ");"]
 
-
--------------------------------------
---  The demo driver
--------------------------------------
-
-demoF :: String -> IO ()
--- String is the file name
-demoF file
-  = do { cts <- readFile file
-       ; case runParser pDefs cts of
-            Left err   -> putStrLn ("Failed parse: " ++ show err)
-            Right defs -> runKM (demoN defs) }
-
-demo :: Def -> IO ()
-demo d = runKM (demoN [d])
-
-demoN :: [Def] -> KM ()
-demoN def
-  = do { banner "Original definition"
-       ; displayN def
-
-       ; banner "Anf-ised original definition"
-       ; anf_def <- anfDefs def
-       ; displayN anf_def
-
-       ; banner "The full Jacobian (unoptimised)"
-       ; let grad_def = gradDefs anf_def
-       ; displayN grad_def
-
-       ; banner "The full Jacobian (optimised)"
-       ; let opt_grad_def = optDefs grad_def
-       ; displayN opt_grad_def
-
-       ; banner "Forward derivative (unoptimised)"
-       ; let der_fwd = map applyD opt_grad_def
-       ; displayN der_fwd
-
-       ; banner "Forward-mode derivative (optimised)"
-       ; let opt_der_fwd = optDefs der_fwd
-       ; displayN opt_der_fwd
-
-       ; banner "Forward-mode derivative (CSE'd)"
-       ; cse_fwd <- cseDefs opt_der_fwd
-       ; displayN cse_fwd
-
-       ; banner "Transposed Jacobian"
-       ; let trans_grad_def = map transposeD opt_grad_def
-       ; displayN trans_grad_def
-
-       ; banner "Optimised transposed Jacobian"
-       ; let opt_trans_grad_def = optDefs trans_grad_def
-       ; displayN opt_trans_grad_def
-
-       ; banner "Reverse-mode derivative (unoptimised)"
-       ; let der_rev = map applyD opt_trans_grad_def
-       ; displayN der_rev
-
-       ; banner "Reverse-mode derivative (optimised)"
-       ; let opt_der_rev = optDefs der_rev
-       ; displayN opt_der_rev
-
-       ; cse_rev <- cseDefs opt_der_rev
-       ; banner "Reverse-mode derivative (CSE'd)"
-       ; displayN cse_rev
-       }
-
--}
-
--------------------------------------
--- GMM derivatives
--------------------------------------
-
-moveMain :: [Def] -> ([Def],[Def])
-moveMain [] = ([],[])
-moveMain (def:main@(DefX (Fun (SFun "main")) _ _):defs) = ([main],def:defs)
-moveMain (def:defs) = let (m,t) = moveMain defs in (m,def:t)
-
-doall :: HasCallStack => String -> IO ()
-doall file =
-  let tl s = reverse (take 100 $ reverse s)
-      dd defs = liftIO $ putStrLn ("---" ++ (tl $ pps defs))
-      ddx :: Pretty p => [p] -> KM ()
-      ddx = displayN in
-  runKM $
-  do {
-     alldefs <- liftIO (parseF (file ++ ".ks"))
-  ;  liftIO $ putStrLn "read defs"
-  ;  let (main,defs) = moveMain alldefs
-  ;  liftIO $ putStrLn ("found main " ++ pps main)
-  ;  banner "defs"
-  ;  dd defs
-  ;  let (env, ann) = annotDefs stCreate defs
-  ;  banner "annotated defs"
-  ;  dd ann
-
-  ;  let (env', grad) = gradDefs env ann
-  ;  banner "grad"
-  ;  dd grad
-
-  ;  let optgrad = optDefs grad
-  ;  banner "optgrad"
-  ;  dd optgrad
-
-  ;  let (env'',fwd) = applyDefs env' optgrad
-  ;  banner "fwd"
-  ;  dd fwd 
-
-  ;  let optfwd = optDefs fwd
-  ;  banner "optfwd"
-  ;  dd optfwd 
-
-  ;  let alldefs = ann ++ optgrad ++ optfwd
-  ;  cse <- cseDefs alldefs
-  ;  dd cse
-
-  ;  let ann2 =  cse ++ (snd $ annotDefs env'' main)
-  ;  banner "all"
-  ;  dd ann2
-
---  ;  liftIO (cppF ("obj\\" ++ file) ann2)
-  }
-
-gmm :: IO ()
-gmm = doall "test\\ksc\\gmm"
-
-go = parseF "examples\\test.ks"  >>= putStrLn . show . ppr . snd . annotDefs stCreate
-
-main :: IO ()
-main = gmm
-=======
-module Main where
-
-import GHC.Stack;
-import Data.Hashable
-
-import Lang
-import Parse (runParser, pDecls, parseF )
-import Rules
-import Annotate
-import AD
-import Opt
-import CSE
-
-import ANF
--- import Cgen (cppF, runM, cgenDef, cgenDefs)
-import KMonad
-import Data.List( partition )
-
-
-{-
-ex1 :: Def
--- f x = let y = x*x in x + y
-ex1 = Def (Fun (SFun "f1")) [sx] $
-      Let sy (pMul (Var sx) (Var sx)) $
-      pAdd (Var sx) (Var sy)
-
--- f' x dx = dx + 2*x*dx
--- f` x dr =
-
-ex2 :: Def
--- g x = let y = x*x in
---       let z = x + y
---       in y*z
-ex2 = Def (Fun (SFun "f2")) [sx] $
-      Let sy (pMul (Var sx) (Var sx)) $
-      Let sz (pAdd (Var sx) (Var sy))  $
-      pMul (Var sy) (Var sz)
-
-ex2a :: Def
--- f2a x = let zt = let y1 = x*x in (y1, x + y1)
---         let y2 = fst zt
---         let z = snd zt
---         in y2 * z
-k1 = Konst (KFloat 1.2)
-ex2a = Def (Fun (SFun "f2a")) [sx] $
-      Let szt (Let sy1 (pMul (Var sx) (Var sx)) $
-               Tuple [Var sy1, pAdd (Var sx) (Var sy1)]) $
-      Let sy2 (pFst (Var szt)) $
-      Let sz (pSnd (Var szt)) $
-      pMul (Var sy2) (Var sz)
-
-ex3 :: Def
--- h (x,y) = let z = x + y
---           in y*z
-ex3 = Def (Fun (SFun "f3")) [sp] $
-      Let sx (pFst (Var sp))    $
-      Let sy (pSnd (Var sp))    $
-      Let sz (pAdd (Var sx) (Var sy))  $
-      pMul (Var sy) (Var sz)
-
-ex4 :: Def
--- h x y = let z = x + y
---         in y*z
-ex4 = Def (Fun (SFun "f4")) [sx,sy] $
-      Let sz (pAdd (Var sx) (Var sy))  $
-      pMul (Var sy) (Var sz)
-
-ex5 :: Def
--- f5 x y = let p = 7 * x
---          let r = 1 / y
---          let q = p *x * 5
---          let v = (2*p*q) + (3*r)
---          in v
-ex5 = Def (Fun (SFun "f5")) [sx,sy] $
-      Let sq (pMul (kFloat 7) (Var sx)) $
-      Let sr (pDiv (kFloat   1) (Var sy)) $
-      Let st (pMul (Var sq) (pMul (Var sx) (kFloat   5))) $
-      Let sv (pAdd (pMul (kFloat   2) (pMul (Var sq) (Var sr)))
-                   (pMul (kFloat   3) (Var sr))) $
-      Var sv
-
-ex6 :: Def
--- f6 x y = sum (x * y)
-ex6 = Def (Fun (SFun "dot")) [svx, svy] $
-      pSum (pMul (Var svx) (Var svy))
-
-ex7 :: Def
--- f7 x y = sum (build (size x) (\i -> x[i] * y[i]))
-ex7 = Def (Fun (SFun "dot2")) [svx, svy] $
-      assertEqual (pSize (Var svx)) (pSize (Var svy)) $
-      pSum (pBuild (pSize (Var svx))
-                   (Lam si (pMul (pIndex (Var si) (Var svx))
-                                 (pIndex (Var si) (Var svy)))))
-
-ex8 :: Def
--- f8 x = sum (build (size x) (\i -> -x[i]))
-ex8 = Def (Fun (SFun "f8")) [svx] $
-      pSum (pBuild (pSize (Var svx))
-                   (Lam si (pNeg (pIndex (Var si) (Var svx)))))
-
-
-si, sp, sq, sr, sv, sx, sy, sz :: Var
-si = TVar TypeInteger (Simple "i")
-sp = TVar (TypeTuple [TypeFloat, TypeFloat])   (Simple "p")
-sq = TVar TypeFloat   (Simple "q")
-sr = TVar TypeFloat   (Simple "r")
-st = TVar TypeFloat   (Simple "t")
-sv = TVar TypeFloat   (Simple "v")
-sx = TVar TypeFloat   (Simple "x")
-svx = TVar (TypeVec TypeFloat)   (Simple "vx")
-svy = TVar (TypeVec TypeFloat)   (Simple "vy")
-sy = TVar TypeFloat   (Simple "y")
-sy1 = TVar TypeFloat  (Simple "y1")
-sy2 = TVar TypeFloat  (Simple "y2")
-sz = TVar TypeFloat   (Simple "z")
-szt = TVar (TypeTuple [TypeFloat, TypeFloat])  (Simple "zt")
-
--------------------------------------
--- C++ generation
--------------------------------------
-
-
-cppExample :: IO ()
-cppExample = do
-    mapM_
-      putStrLn
-      [ "#include <stdio.h>"
-      , "#include \"knossos.h\""
-      , r Main.ex1
-      , r Main.ex2
-      , r Main.ex2a
-      , r Main.ex3
-      , r Main.ex4
-      , r Main.ex5
-      , r Main.ex7
-      , r Main.ex8
-      , "int main(void) { "
-      ++ printFloat "f1(2)"
-      ++ printFloat "f2(2)"
-      ++ printFloat "f2a(2)"
-      ++ printFloat "f3((struct tuple2) { .field1_2 = 2, .field2_2 = 3 })"
-      ++ printFloat "f4(2, 3)"
-      ++ printFloat "f5(2, 3)"
-      ++ printFloat "dot2(v1, v2)"
-      ++ printFloat "f8(v1)"
-      ++ "}"
-      ]
-    where r = cgenDef
-
-cppF2F:: String -> IO ()
-cppF2F file = parseF (file ++ ".ks") >>= cppF ("obj\\" ++ file)
-
-printFloat :: String -> String
-printFloat s = unlines
-  ["printf(\"%s\\n\", \"" ++ s ++ "\");", "printf(\"%f\\n\\n\", " ++ s ++ ");"]
-
 -}
 
 -------------------------------------
@@ -581,5 +296,4 @@
 gmm = doall "../../test/ksc/gmm"
 
 main :: IO ()
-main = gmm
->>>>>>> 064eef5c
+main = gmm