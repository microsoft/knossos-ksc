{-# LANGUAGE LambdaCase #-}

module Annotate (
  annotDecls,
  
  GblSymTab, extendGblSymTab, emptyGST,
  
  callResultTy
  
  ) where

import Lang
import Prim
import qualified Data.Map   as Map
import Data.List( mapAccumL )
import GHC.Stack
import Debug.Trace( trace )
import Text.PrettyPrint

dbtrace :: String -> a -> a
dbtrace _ e = e -- trace msg e

--------------------------

<<<<<<< HEAD
annotDecls :: HasCallStack => ST -> [Decl] -> (ST, [TDecl])
annotDecls env defs = mapAccumL annotDeclX env defs

annotDeclX :: HasCallStack => ST -> Decl -> (ST, TDecl)
annotDeclX env (DefDecl (DefX f vars expr))
  = (stInsertFun f ty env, DefDecl (DefX (TFun ty f) vars e))
  where
    body_env  = stBindParams env vars
    (ty,e)    = annotExpr body_env expr
=======
annotDecls :: GblSymTab -> [Decl] -> (GblSymTab, [TDecl])
annotDecls env defs = mapAccumL annotDeclX env defs

annotDeclX :: GblSymTab -> Decl -> (GblSymTab, TDecl)
annotDeclX env (DefDecl (DefX f vars expr))
  = (stInsertFun f ty env, DefDecl (DefX (TFun ty f) vars e))
  where
    body_env = stBindParams env vars
    (ty,e)   = annotExpr body_env expr
>>>>>>> ee0e194e

annotDeclX env (RuleDecl (Rule { ru_name = name, ru_qvars = qvars
                               , ru_lhs = lhs, ru_rhs = rhs }))
  = assertEqualThen "Rule types" lhs_ty rhs_ty $
    (env, RuleDecl (Rule { ru_name = name, ru_qvars = qvars
                         , ru_lhs = lhs', ru_rhs = rhs' }))
  where
    body_env = stBindParams env qvars
    (lhs_ty, lhs') = annotExpr body_env lhs
    (rhs_ty, rhs') = annotExpr body_env rhs

<<<<<<< HEAD
annotExpr :: HasCallStack => ST -> Expr -> (Type, TExpr)
=======
annotExpr :: SymTab -> Expr -> (Type, TExpr)
>>>>>>> ee0e194e
annotExpr env = \case
  -- Naming conventions in this function:
  --  e   Expr [TypeUnknown]
  --  ae  Expr [Annotated]
  --  tye Type of e
  --  xe  ExprX part of e
  Var   v -> let ty = stLookupVar v env in
             (ty, Var $ TVar ty v)

  Konst k -> (typeofKonst k, Konst k)

  Call f es -> (ty, Call (TFun ty f) aes)
    where
      (tyes,aes) = annotExpr env es
      ty = callResultTy env f tyes
    
  Let v e1 body ->
    let (tyv,ae1) = annotExpr env e1 in
    let body_env = stInsertVar v tyv env in
    let (tybody,abody) = annotExpr body_env body in
    (tybody, Let (TVar tyv v) ae1 abody)

  Tuple es ->
    let (tys,aes) = unzip $ map (annotExpr env) es in
    (TypeTuple tys, Tuple aes)

  Lam tv@(TVar tyv v) body ->
    let body_env = stInsertVar v tyv env in
    let (tybody,abody) = annotExpr body_env body in
    (TypeLambda tyv tybody, Lam tv abody)

  If cond texpr fexpr ->
    let (tycond,acond) = annotExpr env cond
        (tytexpr,atexpr) = annotExpr env texpr
        (tyfexpr,afexpr) = annotExpr env fexpr in
    assertEqualThen "tycond" tycond TypeBool $
    assertEqualThen "ttexpr" tytexpr tyfexpr $
    (tytexpr, If acond atexpr afexpr)

  Assert cond body ->
    let (tycond,acond) = annotExpr env cond
        (tybody,abody) = annotExpr env body in
    assertEqualThen "Assert" tycond TypeBool $
    (tybody, Assert acond abody)

  e -> error $ "Cannot annotate " ++ pps e


    --------------------------------------

stripAnnots :: [TDef] -> [Def]
stripAnnots = map stripAnnot

stripAnnot :: TDef -> Def
stripAnnot (DefX (TFun ty f) tvars texpr) =
  DefX f tvars (stripAnnotExpr texpr)

stripAnnotExpr :: TExpr -> Expr
stripAnnotExpr = \case
  Konst k -> Konst k
  Var (TVar _ v) -> Var v
  Call (TFun _ f) e -> Call f $ stripAnnotExpr e
  Tuple es -> Tuple $ map stripAnnotExpr es
  Lam tv e -> Lam tv $ stripAnnotExpr e
  App e1 e2 -> App (stripAnnotExpr e1) (stripAnnotExpr e2)
  Let (TVar _ v) e1 e2 -> Let v (stripAnnotExpr e1) (stripAnnotExpr e2)
  If c t f -> If (stripAnnotExpr c) (stripAnnotExpr t) (stripAnnotExpr f)
  Assert c e -> Assert (stripAnnotExpr c) (stripAnnotExpr e)


-----------------------------------------------
--     Symbol table, ST, maps variables to types
-----------------------------------------------

-- Global symbol table
type GblSymTab = Map.Map Fun Type
   -- The type is the /return type/ of the function
   -- ignoring its argument types
   
-- Local symbol table
type LclSymTab = Map.Map Var Type
   -- The Type is the type of the variable
   
-- Entire symbol table
data SymTab = ST { gblST :: GblSymTab
                 , lclST :: LclSymTab }

instance (Pretty k, Pretty v) => Pretty (Map.Map k v) where
   ppr m = braces $ fsep  $ punctuate comma $
           [ ppr k <+> text ":->" <+> ppr v | (k,v) <- Map.toList m ]

instance Pretty SymTab where
  ppr (ST { lclST = lcl_env, gblST = gbl_env })
    = vcat [ hang (text "Global symbol table:")
                2 (ppr gbl_env)
           , hang (text "Local symbol table:")
                2 (ppr lcl_env) ]

sttrace :: String -> a -> a
sttrace _ e = e -- trace msg e

emptyGST :: GblSymTab
emptyGST = Map.empty

stBindParams :: GblSymTab -> [TVar] -> SymTab
stBindParams gbl_env params
  = ST { gblST = gbl_env, lclST = lcl_env }
  where
    lcl_env = foldl add Map.empty params

    add :: LclSymTab -> TVar -> LclSymTab
    add env (TVar ty v) = Map.insert v ty env

stInsertVar :: Var -> Type -> SymTab -> SymTab
stInsertVar v ty env
  = env { lclST = Map.insert v ty (lclST env) }

stLookupVar :: HasCallStack => Var -> SymTab -> Type
stLookupVar v env
  = case Map.lookup v (lclST env) of
      Just a  -> a
      Nothing -> pprPanic ("Couldn't find var" ++ show v)
                          (text "Lcl env =" <+> ppr (lclST env))

stInsertFun :: Fun -> Type -> GblSymTab -> GblSymTab
stInsertFun f ty env = Map.insert f ty env

stLookupFun :: HasCallStack => Fun -> GblSymTab -> Type
stLookupFun f env
  = case Map.lookup f env of
      Just a  -> a
      Nothing -> pprPanic ("Couldn't find fun" ++ show f)
                          (text "Gbl env =" <+> ppr env)

extendGblSymTab :: GblSymTab -> [TDef] -> GblSymTab
extendGblSymTab env defs = foldl add env defs
  where
    add env (DefX (TFun ty f) _ _) = stInsertFun f ty env
    
------------------------------------------------------------------------------
-- callResultTy is given a (global) function and the type of its
-- argument, and returns the type of its result.
-- 
-- It has special cases for a bunch of built-in functions with polymorphic
-- types; that is, where the result type is a function of the argument types
-- Otherwise it just looks in the global symbol table.
callResultTy :: HasCallStack => SymTab -> Fun -> Type -> Type
callResultTy env fun arg_ty
  = case fun of
      Fun (PrimFun f)  -> primCallResultTy f arg_ty
      Fun (UserFun f)  -> stLookupFun fun (gblST env)
      Fun (SelFun i _) -> selCallResultTy i arg_ty
      GradFun f Fwd    -> TypeLM arg_ty (callResultTy env (Fun f) arg_ty)
      GradFun f Rev    -> TypeLM (callResultTy env (Fun f) arg_ty) arg_ty
      DrvFun {}        -> pprPanic "callResultTy" (ppr fun)  -- Do this later
<|MERGE_RESOLUTION|>--- conflicted
+++ resolved
@@ -22,17 +22,6 @@
 
 --------------------------
 
-<<<<<<< HEAD
-annotDecls :: HasCallStack => ST -> [Decl] -> (ST, [TDecl])
-annotDecls env defs = mapAccumL annotDeclX env defs
-
-annotDeclX :: HasCallStack => ST -> Decl -> (ST, TDecl)
-annotDeclX env (DefDecl (DefX f vars expr))
-  = (stInsertFun f ty env, DefDecl (DefX (TFun ty f) vars e))
-  where
-    body_env  = stBindParams env vars
-    (ty,e)    = annotExpr body_env expr
-=======
 annotDecls :: GblSymTab -> [Decl] -> (GblSymTab, [TDecl])
 annotDecls env defs = mapAccumL annotDeclX env defs
 
@@ -42,7 +31,6 @@
   where
     body_env = stBindParams env vars
     (ty,e)   = annotExpr body_env expr
->>>>>>> ee0e194e
 
 annotDeclX env (RuleDecl (Rule { ru_name = name, ru_qvars = qvars
                                , ru_lhs = lhs, ru_rhs = rhs }))
@@ -54,11 +42,7 @@
     (lhs_ty, lhs') = annotExpr body_env lhs
     (rhs_ty, rhs') = annotExpr body_env rhs
 
-<<<<<<< HEAD
-annotExpr :: HasCallStack => ST -> Expr -> (Type, TExpr)
-=======
 annotExpr :: SymTab -> Expr -> (Type, TExpr)
->>>>>>> ee0e194e
 annotExpr env = \case
   -- Naming conventions in this function:
   --  e   Expr [TypeUnknown]
