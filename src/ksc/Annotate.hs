--- conflicted
+++ resolved
@@ -280,9 +280,6 @@
 userCallResultTy_maybe fn env args
   = case lookupGblST (fn, typeof args) env of
       Just def -> userCallResultTy_help def args
-<<<<<<< HEAD
-      Nothing  -> Left (text "Not in scope: userCall:" <+> ppr fn)
-=======
       Nothing  -> Left (text "Not in scope: userCall:"
                         <+> ppr fn <+> ppr (typeof args) $$ message)
         where message = if null similarEnv
@@ -296,7 +293,6 @@
                 editDistance (render (ppr fn)) (render (ppr envfn))
                 <= configEditDistanceThreshold
               editDistance = E.levenshteinDistance E.defaultEditCosts
->>>>>>> e719a91b
 
 userCallResultTy_help :: HasCallStack
                       => TDef -> Type -> Either SDoc Type
@@ -455,12 +451,8 @@
   = do { st <- getSymTabTc
        ; case Map.lookup v (lclST st) of
            Nothing -> do {
-<<<<<<< HEAD
-                             addErr (vcat [ text "Not in scope: local var/tld:" <+> ppr v ])
-=======
                              addErr (vcat [ text "Not in scope: local var/tld:" <+> ppr v
                                           , text "Envt:" <+> lclDoc st ])
->>>>>>> e719a91b
                              ; return TypeUnknown
                              }
            Just ty -> return ty }
@@ -481,14 +473,10 @@
              -- This is very verbose, and obscures error messages, but can be useful for typos.
              -- Perhaps think about printing it only for failed lookup of userfun
              -- , text "ST keys:" <+> gblDoc st
-<<<<<<< HEAD
-             ]
-=======
              ]
 
 -- gblDoc :: SymTab -> SDoc
 -- gblDoc st = vcat (map (text . show) (Map.keys (gblST st)))
 
 lclDoc :: SymTab -> SDoc
-lclDoc st = vcat (map (text . show) (Map.keys (lclST st)))
->>>>>>> e719a91b
+lclDoc st = vcat (map (text . show) (Map.keys (lclST st)))