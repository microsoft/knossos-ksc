{-# LANGUAGE LambdaCase #-}

module Annotate (
  annotDecls, lintDefs,

  GblSymTab, extendGblST, lookupGblST, emptyGblST,

  callResultTy

  ) where

import Lang
import KMonad
import Prim
import qualified Data.Map   as Map
import Data.List( mapAccumL )
import GHC.Stack
import Data.Foldable( foldlM )
import Control.Monad( ap )
import Debug.Trace( trace )
import Text.PrettyPrint as PP
import Data.List( intersperse )

dbtrace :: String -> a -> a
dbtrace _ e = e -- trace msg e

--------------------------

<<<<<<< HEAD
annotDecls :: HasCallStack => GblSymTab -> [Decl] -> KM (GblSymTab, [TDecl])
annotDecls env decls
  = runTc "Type checking" env (go decls)
=======
-----------------------------------------------
--     The type inference pass
-----------------------------------------------

annotDecls :: GblSymTab -> [Decl] -> KM (GblSymTab, [TDecl])
annotDecls gbl_env decls
  = runTc "Type checking" init_env (go decls)
>>>>>>> 885a5b34
  where
    go [] = do { st <- getSymTabTc
               ; return (gblST st, []) }

    go (decl:decls)
      = do { tdecl <- tcDeclX decl
           ; (env', tdecls) <- extendGblEnv tdecl (go decls)
           ; return (env', tdecl:tdecls) }
<<<<<<< HEAD

tcDeclX :: Decl -> TcM TDecl
tcDeclX (DefDecl (DefX { def_fun = f, def_args = vars
                       , def_rhs = expr }))
  = addCtxt (text "In the definition of" <+> ppr f) $
    extendLclEnv vars $
    do { (ty,e) <- tcExpr expr
       ; return (DefDecl (DefX (TFun ty f) vars e)) }

tcDeclX (RuleDecl (Rule { ru_name = name, ru_qvars = qvars
                        , ru_lhs = lhs, ru_rhs = rhs }))
  = addCtxt (text "In the rule with lhs:" <+> ppr lhs) $
    extendLclEnv qvars $
    do { (lhs_ty, lhs') <- tcExpr lhs
       ; (rhs_ty, rhs') <- tcExpr rhs
       ; checkTypes lhs_ty rhs_ty $
         text "LHS and RHS of a rule have different types"
       ; return (RuleDecl (Rule { ru_name = name, ru_qvars = qvars
                          , ru_lhs = lhs', ru_rhs = rhs' })) }

tcExpr :: Expr -> TcM (Type, TExpr)
tcExpr = \case
  -- Naming conventions in this function:
  --  e   Expr [TypeUnknown]
  --  ae  Expr [Annotated]
  --  tye Type of e
  --  xe  ExprX part of e
  Var   v -> do { ty <- lookupLclTc v
                ; return (ty, Var $ TVar ty v) }

  Konst k -> return (typeofKonst k, Konst k)

  -- Trace has "fake" higher-order call pattern (trace f args),
  -- transform to (trace (f args)), later we'll add strings,
  -- and this hackery will allow us to also add useful context annotations
  Call t@(Fun (PrimFun "$trace")) (Tuple [Var (Simple f), e]) -> tcExpr (Call t (Call (mkFun f) e))
  Call t@(Fun (PrimFun "$trace")) (Tuple (Var (Simple f):es)) -> tcExpr (Call t (Call (mkFun f) (Tuple es)))

  Call f es -> addCtxt (text "In the call of:" <+> ppr f) $
               do { (tyes, aes) <- tcExpr es
                  ; ty <- lookupGblTc f tyes
                  ; return (ty, Call (TFun ty f) aes) }

  Let v e1 body
    -> do { (tyv,ae1) <- tcExpr e1
          ; let tvar = TVar tyv v
          ; (tybody,abody) <- extendLclEnv [tvar] (tcExpr body)
          ; return (tybody, Let tvar ae1 abody) }

  Tuple es -> do { pairs <- mapM tcExpr es
                 ; let (tys,aes) = unzip pairs
                 ; return (TypeTuple tys, Tuple aes) }

  Lam tv@(TVar tyv v) body
    -> do { (tybody,abody) <- extendLclEnv [tv] (tcExpr body)
          ; return (TypeLambda tyv tybody, Lam tv abody) }

  If cond texpr fexpr ->
    do { (tycond,acond)   <- tcExpr cond
       ; (tytexpr,atexpr) <- tcExpr texpr
       ; (tyfexpr,afexpr) <- tcExpr fexpr
       ; checkTypes TypeBool tycond $
         text "Predicate of 'if' has non-boolean type"
       ; checkTypes tytexpr tyfexpr $
         text "Branches of 'if' have different types"
       ; return (tytexpr, If acond atexpr afexpr) }

  Assert cond body ->
    do { (tycond,acond) <- tcExpr cond
=======

    init_env = TCE { tce_ctxt = []
                   , tce_st = newSymTab gbl_env
                   , tce_fun = \fun -> (fun, Nothing)
                   , tce_var = \var -> (var, Nothing) }

-----------------------------------------------
--     A Lint function to do type checking
-----------------------------------------------

lintDefs :: String -> GblSymTab -> [TDef] -> KM ()
-- Retuns a list of error messages
lintDefs what gbl_env defs
  = runTc what init_env (mapM_ tcDef defs)
  where
    init_env = TCE { tce_ctxt = []
                   , tce_st = newSymTab gbl_env
                   , tce_fun = \(TFun ty fun) -> (fun, Just ty)
                   , tce_var = \(TVar ty var) -> (var, Just ty) }


-----------------------------------------------
--     Guts of the type checker
-----------------------------------------------

tcDeclX :: (PrettyVar f, PrettyVar b, HasInfix f)
        => DeclX f b -> TcM f b TDecl
tcDeclX (DefDecl def)   = do { def' <- tcDef def
                             ; return (DefDecl def') }
tcDeclX (RuleDecl rule) = do { rule' <- tcRule rule
                             ; return (RuleDecl rule') }

tcDef :: (PrettyVar f, PrettyVar b, HasInfix f)
      => DefX f b -> TcM f b TDef
tcDef (DefX { def_fun = f, def_args = vars, def_rhs = expr })
  = extendLclEnv vars $
    do { (fun, mb_ty) <- getFunTc f
       ; (ty,e) <- addCtxt (text "In the definition of" <+> ppr fun) $
                   tcExpr expr
       ; checkTypes_maybe mb_ty ty $
         text "Function result type mis-match for" <+> ppr fun
       ; return (DefX (TFun ty fun) vars e) }

tcRule :: (PrettyVar f, PrettyVar b, HasInfix f)
       => RuleX f b -> TcM f b TRule
tcRule (Rule { ru_name = name, ru_qvars = qvars
             , ru_lhs = lhs, ru_rhs = rhs })
  = addCtxt (text "In the rule with lhs:" <+> ppr lhs) $
    extendLclEnv qvars $
    do { (lhs_ty, lhs') <- tcExpr lhs
       ; (rhs_ty, rhs') <- tcExpr rhs
       ; checkTypes lhs_ty rhs_ty $
         text "LHS and RHS of a rule have different types"
       ; return (Rule { ru_name = name, ru_qvars = qvars
                      , ru_lhs = lhs', ru_rhs = rhs' }) }

tcExpr :: ExprX f b -> TcM f b (Type, TExpr)
  -- Naming conventions in this function:
  --  e   Expr [TypeUnknown]
  --  ae  Expr [Annotated]
  --  tye Type of e
  --  xe  ExprX part of e
tcExpr (Var v)
  = do { (var, mb_ty) <- getVarTc v
       ; ty <- tcVar var mb_ty
       ; return (ty, Var $ TVar ty var) }

tcExpr (Konst k)
  = return (typeofKonst k, Konst k)

tcExpr (Call f es)
  = do { (fun, mb_ty) <- getFunTc f
       ; (tyes, aes) <- addCtxt (text "In the call of:" <+> ppr fun) $
                        tcExpr es
       ; ty <- lookupGblTc fun tyes
       ; return (ty, Call (TFun ty fun) aes) }

tcExpr (Let v rhs body)
  = do { (rhs_ty, arhs) <- tcExpr rhs
       ; (var, mb_ty)   <- getVarTc v
       ; checkTypes_maybe mb_ty rhs_ty $
         text "Let binding mis-match for" <+> ppr var
       ; let tvar = TVar rhs_ty var
       ; (tybody,abody) <- extendLclEnv [tvar] (tcExpr body)
       ; return (tybody, Let tvar arhs abody) }

tcExpr (Tuple es)
  = do { pairs <- mapM tcExpr es
       ; let (tys,aes) = unzip pairs
       ; return (TypeTuple tys, Tuple aes) }

tcExpr (Lam tv@(TVar tyv v) body)
  = do { (tybody,abody) <- extendLclEnv [tv] (tcExpr body)
       ; return (TypeLambda tyv tybody, Lam tv abody) }

tcExpr (If cond texpr fexpr)
  = do { (tycond,acond)   <- tcExpr cond
       ; (tytexpr,atexpr) <- tcExpr texpr
       ; (tyfexpr,afexpr) <- tcExpr fexpr
       ; checkTypes TypeBool tycond $
         text "Predicate of 'if' has non-boolean type"
       ; checkTypes tytexpr tyfexpr $
         text "Branches of 'if' have different types"
       ; return (tytexpr, If acond atexpr afexpr) }

tcExpr (Assert cond body)
  = do { (tycond,acond) <- tcExpr cond
>>>>>>> 885a5b34
       ; (tybody,abody) <- tcExpr body
       ; checkTypes TypeBool tycond $
         text "Predicate of 'assert' has non-boolean type"
       ; return (tybody, Assert acond abody) }
<<<<<<< HEAD
=======

tcExpr (App fun arg)
  = do { (fun_ty, afun) <- tcExpr fun
       ; (arg_ty, aarg) <- tcExpr arg
       ; res_ty <- case fun_ty of
           TypeLambda ty1 ty2
              -> do { checkTypes ty1 arg_ty $
                      text "Function application mis-match"
                    ; return ty2 }
           _ -> do { addErr (text "Function does not have function type" <+> ppr fun_ty)
                   ; return TypeUnknown }
       ; return (res_ty, App afun aarg) }

tcVar :: Var -> Maybe Type -> TcM f b Type
tcVar var mb_ty
  | isDummy var
  = case mb_ty of
      Just ty -> return ty
      Nothing -> do { addErr (text "Dummy var in untyped code")
                    ; return TypeUnknown }
>>>>>>> 885a5b34

  | otherwise
  = do { ty <- lookupLclTc var
       ; checkTypes_maybe mb_ty ty $
         text "Variable occurrence mis-match for" <+> ppr var
       ; return ty }


 --------------------------------------

stripAnnots :: [TDef] -> [Def]
stripAnnots = map stripAnnot

stripAnnot :: TDef -> Def
stripAnnot (DefX (TFun ty f) tvars texpr) =
  DefX f tvars (stripAnnotExpr texpr)

stripAnnotExpr :: TExpr -> Expr
stripAnnotExpr = \case
  Konst k -> Konst k
  Var (TVar _ v) -> Var v
  Call (TFun _ f) e -> Call f $ stripAnnotExpr e
  Tuple es -> Tuple $ map stripAnnotExpr es
  Lam tv e -> Lam tv $ stripAnnotExpr e
  App e1 e2 -> App (stripAnnotExpr e1) (stripAnnotExpr e2)
  Let (TVar _ v) e1 e2 -> Let v (stripAnnotExpr e1) (stripAnnotExpr e2)
  If c t f -> If (stripAnnotExpr c) (stripAnnotExpr t) (stripAnnotExpr f)
  Assert c e -> Assert (stripAnnotExpr c) (stripAnnotExpr e)


-----------------------------------------------
--     Symbol table, ST, maps variables to types
-----------------------------------------------

-- Global symbol table
type GblSymTab = Map.Map Fun TDef
   -- Maps a function to its definition, which lets us
   --   * Find its return type
   --   * Inline it
   -- Domain is UserFun, and perhaps the Grad of PrimFuns

-- Local symbol table
type LclSymTab = Map.Map Var Type
   -- The Type is the type of the variable

-- Entire symbol table
data SymTab = ST { gblST :: GblSymTab
                 , lclST :: LclSymTab }

instance (Pretty k, Pretty v) => Pretty (Map.Map k v) where
   ppr m = braces $ fsep  $ punctuate comma $
           [ ppr k <+> text ":->" <+> ppr v | (k,v) <- Map.toList m ]

instance Pretty SymTab where
  ppr (ST { lclST = lcl_env, gblST = gbl_env })
    = vcat [ hang (text "Global symbol table:")
                2 (ppr gbl_env)
           , hang (text "Local symbol table:")
                2 (ppr lcl_env) ]

sttrace :: String -> a -> a
sttrace _ e = e -- trace msg e

emptyGblST :: GblSymTab
emptyGblST = Map.empty

newSymTab :: GblSymTab -> SymTab
newSymTab gbl_env = ST { gblST = gbl_env, lclST = Map.empty }

stInsertVar :: Var -> Type -> SymTab -> SymTab
stInsertVar v ty env
  = env { lclST = Map.insert v ty (lclST env) }

stInsertFun :: Fun -> TDef -> GblSymTab -> GblSymTab
stInsertFun f ty env = Map.insert f ty env

lookupGblST :: HasCallStack => Fun -> GblSymTab -> Maybe TDef
lookupGblST f env = Map.lookup f env

userCallResultTy_maybe :: HasCallStack => Fun -> GblSymTab -> Maybe Type
userCallResultTy_maybe f env
  | Just (DefX (TFun ret_ty _) _ _) <- lookupGblST f env
  = Just ret_ty
  | otherwise
  = Nothing

extendGblST :: GblSymTab -> [TDef] -> GblSymTab
extendGblST env defs = foldl add env defs
  where
    add env def@(DefX (TFun _ f) _ _) = stInsertFun f def env

------------------------------------------------------------------------------
-- callResultTy is given a (global) function and the type of its
-- argument, and returns the type of its result.
--
-- It has special cases for a bunch of built-in functions with polymorphic
-- types; that is, where the result type is a function of the argument types
-- Otherwise it just looks in the global symbol table.
callResultTy :: HasCallStack => SymTab -> Fun -> Type -> Type
callResultTy env fun arg_ty
  = case callResultTy_maybe env fun arg_ty of
      Just res_ty -> res_ty
      Nothing     -> pprPanic "callResultTy" $
                     vcat [ (ppr fun <+> ppr arg_ty)
                          , text "Env =" <+> ppr env
                          , ppr (map (== fun) gbl_env_keys)
                          , ppr (map (> fun)  gbl_env_keys)
                          , ppr (map (< fun)  gbl_env_keys) ]
  where
    gbl_env_keys = map fst $ Map.toList $ gblST env

callResultTy_maybe :: SymTab -> Fun -> Type -> Maybe Type
callResultTy_maybe env fun arg_ty
  | is_user_fun fun
  = userCallResultTy_maybe fun (gblST env)
  | otherwise
  = primCallResultTy_maybe fun arg_ty
  where
    is_user_fun (Fun     (UserFun{}))    = True
    is_user_fun (GradFun (UserFun {}) _) = True
    is_user_fun (DrvFun  (UserFun {}) _) = True
    is_user_fun _                        = False



-----------------------------------------------
--     The typecheck monad
-----------------------------------------------

<<<<<<< HEAD
lintDecls :: String -> GblSymTab -> [TDecl] -> KM ()
-- Retuns a list of error messages
lintDecls what env decls = runTc what env (mapM_ lintDecl decls)

lintDefs :: String -> GblSymTab -> [TDef] -> KM ()
-- Retuns a list of error messages
lintDefs what env decls = runTc what env (mapM_ lintDef decls)

lintDecl :: TDecl -> TcM ()
lintDecl (DefDecl def)   = lintDef  def
lintDecl (RuleDecl rule) = lintRule rule

lintDef :: TDef -> TcM ()
lintDef def@(DefX (TFun res_ty fun) vars expr)
  = addCtxt (text "In the definition of" <+> ppr fun) $
    extendLclEnv vars $
    do { res_ty' <- lintExpr expr
       ; checkTypes res_ty res_ty' $
         (text "Function result type mis-match for" <+> ppr fun)
       ; return () }

lintRule :: TRule -> TcM ()
lintRule rule@(Rule { ru_qvars = qvars, ru_lhs = lhs, ru_rhs = rhs })
  = addCtxt (text "In the rule with lhs:" <+> ppr lhs) $
    extendLclEnv qvars $
    do { ty_l <- lintExpr lhs
       ; ty_r <- lintExpr rhs
       ; checkTypes ty_l ty_r $
         text "Rule lhs/rhs mis-match" <+> ppr rule
       ; return () }

lintExpr :: TExpr -> TcM Type
lintExpr (Var tv@(TVar ty v))
  | isDummy v   -- Type arguments are not real variables
  = return ty
  | otherwise
  = do { exp_ty <- lookupLclTc v
       ; checkTypes exp_ty ty $
         text "Variable occurrence mis-match for" <+> ppr v
       ; return ty }

lintExpr (Konst k) = return (typeofKonst k)

lintExpr e@(Call tf@(TFun exp_res_ty fun) arg)
  | tf `isThePrimFun` "lmZero"
  , TypeLM _ _ <- exp_res_ty
  , Tuple [] <- arg  -- Really we only need that the arg has type ()
  = return exp_res_ty

  | tf `isThePrimFun` "lmOne"
  , TypeLM s t <- exp_res_ty
  , s == t
  , Tuple [] <- arg
  = return exp_res_ty

  | otherwise
  = do { arg_ty <- lintExpr arg
       ; res_ty <- lookupGblTc fun arg_ty
       ; checkTypes exp_res_ty res_ty $
         text "Bad result type in call:" <+> ppr e
       ; return res_ty }

lintExpr (Let tv@(TVar ty v) rhs body)
  = do { rhs_ty <- lintExpr rhs
       ; checkTypes ty rhs_ty $
         text "Let binding mis-match for" <+> ppr v
       ; extendLclEnv [tv] (lintExpr body) }

lintExpr (Tuple es)
  = do { tys <- mapM lintExpr es
       ; return (TypeTuple tys) }

lintExpr (Lam tv@(TVar tyv v) body)
  = do { body_ty <- extendLclEnv [tv] (lintExpr body)
       ; return (TypeLambda tyv body_ty) }

lintExpr e@(If cond tex fex)
  = do { cond_ty <- lintExpr cond
       ; checkTypes TypeBool cond_ty $
         text "Boolean condition mis-match" <+> ppr e
       ; t_ty <- lintExpr tex
       ; f_ty <- lintExpr fex
       ; checkTypes t_ty f_ty $
         text "If-branch mis-match" <+> ppr e
       ; return t_ty }

lintExpr e@(Assert cond body)
  = do { cond_ty <- lintExpr cond
       ; checkTypes TypeBool cond_ty $
         text "Assert condition mis-match" <+> ppr e
       ; lintExpr body }

lintExpr e@(App _ _)
  = pprPanic "ToDo: lintExpr: App" (ppr e)

----------------
data TcEnv = TCE { tce_ctxt :: [Doc]   -- Context, innermost first
                 , tce_st   :: SymTab }

newtype TcM a = TCM { unTc :: TcEnv -> [Doc] -> (a, [Doc]) }
-- Just a writer monad on [Doc]

instance Functor TcM where
  fmap f (TCM m) = TCM (\ctxt ds -> case m ctxt ds of
                                     (r, ds') -> (f r, ds'))

instance Applicative TcM where
  pure  = return
  (<*>) = ap

instance Monad TcM where
=======
data TcEnv f b
  = TCE { tce_ctxt :: [Doc]   -- Context, innermost first
        , tce_st   :: SymTab
        , tce_fun  :: f -> (Fun, Maybe Type)
        , tce_var  :: b -> (Var, Maybe Type) }

newtype TcM f b a = TCM { unTc :: TcEnv f b -> [Doc] -> (a, [Doc]) }
-- Just a writer monad on [Doc]

instance Functor (TcM f b) where
  fmap f (TCM m) = TCM (\ctxt ds -> case m ctxt ds of
                                     (r, ds') -> (f r, ds'))

instance Applicative (TcM f b) where
  pure  = return
  (<*>) = ap

instance Monad (TcM f b) where
>>>>>>> 885a5b34
  return v = TCM (\ctxt ds -> (v, ds))
  TCM m >>= k = TCM $ \ctxt ds ->
                case m ctxt ds of
                  (r1, ds') -> unTc (k r1) ctxt ds'

<<<<<<< HEAD
runTc :: HasCallStack => String -> GblSymTab -> TcM a -> KM a
runTc what gbl_env (TCM m)
  | null rev_errs
  = return result

  | otherwise
  = do { liftIO $ putStrLn $ PP.render $
         vcat [ text ""
              , text "--------------------------"
              , text "Type errors in" <+> text what
              , nest 2 $ vcat $ intersperse (text "") $
                reverse rev_errs
              , text "End of type errors"
              , text "--------------------------"
              , text "" ]
       ; error "Exiting" }
  where
    (result, rev_errs) = m init_env []
    init_env = TCE { tce_ctxt = []
                   , tce_st = newSymTab gbl_env }

addErr :: Doc -> TcM ()
addErr d = TCM (\env ds -> ((), mk_err env d : ds))
  where
    mk_err env d = d $$ vcat (tce_ctxt env)

addCtxt :: Doc -> TcM a -> TcM a
addCtxt cd (TCM m) = TCM $ \env@(TCE { tce_ctxt = cds }) ds ->
                     m (env { tce_ctxt = cd : cds }) ds

checkTypes :: Type -> Type -> Doc -> TcM ()
=======
runTc :: String -> TcEnv f b -> TcM f b a -> KM a
runTc what init_env (TCM m)
  | null rev_errs
  = return result

  | otherwise
  = do { liftIO $ putStrLn $ PP.render $
         vcat [ text ""
              , text "--------------------------"
              , text "Type errors in" <+> text what
              , nest 2 $ vcat $ intersperse (text "") $
                reverse rev_errs
              , text "End of type errors"
              , text "--------------------------"
              , text "" ]
       ; error "Exiting" }
  where
    (result, rev_errs) = m init_env []

addErr :: Doc -> TcM f b ()
addErr d = TCM (\env ds -> ((), mk_err env d : ds))
  where
    mk_err env d = d $$ vcat (tce_ctxt env)

addCtxt :: Doc -> TcM f b a -> TcM f b a
addCtxt cd (TCM m) = TCM $ \env@(TCE { tce_ctxt = cds }) ds ->
                     m (env { tce_ctxt = cd : cds }) ds

getFunTc :: f -> TcM f b (Fun, Maybe Type)
getFunTc f = TCM (\env ds -> (tce_fun env f, ds))

getVarTc :: b -> TcM f b (Var, Maybe Type)
getVarTc v = TCM (\env ds -> (tce_var env v, ds))

checkTypes_maybe :: Maybe Type -> Type -> Doc -> TcM f b ()
checkTypes_maybe mb_ty1 ty2 herald
  = case mb_ty1 of
      Nothing  -> return ()
      Just ty1 -> checkTypes ty1 ty2 herald

checkTypes :: Type -> Type -> Doc -> TcM f b ()
>>>>>>> 885a5b34
checkTypes exp_ty act_ty herald
  | promoteZero exp_ty == promoteZero act_ty
  = return ()
  | otherwise
  = addErr $ hang herald 2 $
    vcat [ text "Expected type:" <+> ppr exp_ty
         , text "Actual type:  " <+> ppr act_ty ]
<<<<<<< HEAD
  where promoteZero = \case
                      TypeZero t -> t
                      TypeTuple ts -> TypeTuple $ map promoteZero ts
                      TypeVec t -> TypeVec $ promoteZero t
                      TypeLambda from t -> TypeLambda from $ promoteZero t
                      t -> t

extendLclEnv :: [TVar] -> TcM a -> TcM a
=======

extendLclEnv :: [TVar] -> TcM f b a -> TcM f b a
>>>>>>> 885a5b34
extendLclEnv vars = modifyEnvTc add_vars
  where
    add_vars st = st { lclST = foldl add (lclST st) vars }
    add :: LclSymTab -> TVar -> LclSymTab
    add env (TVar ty v) = Map.insert v ty env

<<<<<<< HEAD
extendGblEnv :: TDecl -> TcM a -> TcM a
=======
extendGblEnv :: TDecl -> TcM f b a -> TcM f b a
>>>>>>> 885a5b34
extendGblEnv (RuleDecl {}) thing_inside
  = thing_inside
extendGblEnv (DefDecl tdef@(DefX { def_fun = TFun _ f })) thing_inside
  = modifyEnvTc (\env -> env { gblST = stInsertFun f tdef (gblST env) })
                thing_inside

<<<<<<< HEAD
modifyEnvTc :: (SymTab -> SymTab) -> TcM a -> TcM a
modifyEnvTc extend (TCM f)
  = TCM (\env ds -> f (env { tce_st = extend (tce_st env) }) ds)

getSymTabTc :: TcM SymTab
getSymTabTc = TCM (\env ds -> (tce_st env, ds))

lookupLclTc :: Var -> TcM Type
=======
modifyEnvTc :: (SymTab -> SymTab) -> TcM f b a -> TcM f b a
modifyEnvTc extend (TCM f)
  = TCM (\env ds -> f (env { tce_st = extend (tce_st env) }) ds)

getSymTabTc :: TcM f b SymTab
getSymTabTc = TCM (\env ds -> (tce_st env, ds))

lookupLclTc :: Var -> TcM f b Type
>>>>>>> 885a5b34
lookupLclTc v
  = do { st <- getSymTabTc
       ; case Map.lookup v (lclST st) of
           Nothing -> do { addErr (text "Not in scope: local var:" <+> ppr v)
                         ; return TypeUnknown }
           Just ty -> return ty }

<<<<<<< HEAD
lookupGblTc :: HasCallStack => Fun -> Type -> TcM Type
=======
lookupGblTc :: Fun -> Type -> TcM f b Type
>>>>>>> 885a5b34
lookupGblTc fun arg_ty
  = do { st <- getSymTabTc
       ; case callResultTy_maybe st fun arg_ty of
           Nothing -> do { addErr $ hang (text "Out of scope or ill-typed function:" <+> ppr fun <+> text (show fun))
                                       2 (vcat [ text "Arg type:" <+> ppr arg_ty
<<<<<<< HEAD
                                               , text "Lookup:" <+> ppr (Map.lookup fun (gblST st))
                                               , text "gblST:" <+> ppr (Map.keys $ gblST st) ])
=======
                                               , ppr (Map.lookup fun (gblST st)) ])
>>>>>>> 885a5b34
                         ; return TypeUnknown }
           Just res_ty -> return res_ty }<|MERGE_RESOLUTION|>--- conflicted
+++ resolved
@@ -26,11 +26,6 @@
 
 --------------------------
 
-<<<<<<< HEAD
-annotDecls :: HasCallStack => GblSymTab -> [Decl] -> KM (GblSymTab, [TDecl])
-annotDecls env decls
-  = runTc "Type checking" env (go decls)
-=======
 -----------------------------------------------
 --     The type inference pass
 -----------------------------------------------
@@ -38,7 +33,6 @@
 annotDecls :: GblSymTab -> [Decl] -> KM (GblSymTab, [TDecl])
 annotDecls gbl_env decls
   = runTc "Type checking" init_env (go decls)
->>>>>>> 885a5b34
   where
     go [] = do { st <- getSymTabTc
                ; return (gblST st, []) }
@@ -47,77 +41,6 @@
       = do { tdecl <- tcDeclX decl
            ; (env', tdecls) <- extendGblEnv tdecl (go decls)
            ; return (env', tdecl:tdecls) }
-<<<<<<< HEAD
-
-tcDeclX :: Decl -> TcM TDecl
-tcDeclX (DefDecl (DefX { def_fun = f, def_args = vars
-                       , def_rhs = expr }))
-  = addCtxt (text "In the definition of" <+> ppr f) $
-    extendLclEnv vars $
-    do { (ty,e) <- tcExpr expr
-       ; return (DefDecl (DefX (TFun ty f) vars e)) }
-
-tcDeclX (RuleDecl (Rule { ru_name = name, ru_qvars = qvars
-                        , ru_lhs = lhs, ru_rhs = rhs }))
-  = addCtxt (text "In the rule with lhs:" <+> ppr lhs) $
-    extendLclEnv qvars $
-    do { (lhs_ty, lhs') <- tcExpr lhs
-       ; (rhs_ty, rhs') <- tcExpr rhs
-       ; checkTypes lhs_ty rhs_ty $
-         text "LHS and RHS of a rule have different types"
-       ; return (RuleDecl (Rule { ru_name = name, ru_qvars = qvars
-                          , ru_lhs = lhs', ru_rhs = rhs' })) }
-
-tcExpr :: Expr -> TcM (Type, TExpr)
-tcExpr = \case
-  -- Naming conventions in this function:
-  --  e   Expr [TypeUnknown]
-  --  ae  Expr [Annotated]
-  --  tye Type of e
-  --  xe  ExprX part of e
-  Var   v -> do { ty <- lookupLclTc v
-                ; return (ty, Var $ TVar ty v) }
-
-  Konst k -> return (typeofKonst k, Konst k)
-
-  -- Trace has "fake" higher-order call pattern (trace f args),
-  -- transform to (trace (f args)), later we'll add strings,
-  -- and this hackery will allow us to also add useful context annotations
-  Call t@(Fun (PrimFun "$trace")) (Tuple [Var (Simple f), e]) -> tcExpr (Call t (Call (mkFun f) e))
-  Call t@(Fun (PrimFun "$trace")) (Tuple (Var (Simple f):es)) -> tcExpr (Call t (Call (mkFun f) (Tuple es)))
-
-  Call f es -> addCtxt (text "In the call of:" <+> ppr f) $
-               do { (tyes, aes) <- tcExpr es
-                  ; ty <- lookupGblTc f tyes
-                  ; return (ty, Call (TFun ty f) aes) }
-
-  Let v e1 body
-    -> do { (tyv,ae1) <- tcExpr e1
-          ; let tvar = TVar tyv v
-          ; (tybody,abody) <- extendLclEnv [tvar] (tcExpr body)
-          ; return (tybody, Let tvar ae1 abody) }
-
-  Tuple es -> do { pairs <- mapM tcExpr es
-                 ; let (tys,aes) = unzip pairs
-                 ; return (TypeTuple tys, Tuple aes) }
-
-  Lam tv@(TVar tyv v) body
-    -> do { (tybody,abody) <- extendLclEnv [tv] (tcExpr body)
-          ; return (TypeLambda tyv tybody, Lam tv abody) }
-
-  If cond texpr fexpr ->
-    do { (tycond,acond)   <- tcExpr cond
-       ; (tytexpr,atexpr) <- tcExpr texpr
-       ; (tyfexpr,afexpr) <- tcExpr fexpr
-       ; checkTypes TypeBool tycond $
-         text "Predicate of 'if' has non-boolean type"
-       ; checkTypes tytexpr tyfexpr $
-         text "Branches of 'if' have different types"
-       ; return (tytexpr, If acond atexpr afexpr) }
-
-  Assert cond body ->
-    do { (tycond,acond) <- tcExpr cond
-=======
 
     init_env = TCE { tce_ctxt = []
                    , tce_st = newSymTab gbl_env
@@ -225,13 +148,10 @@
 
 tcExpr (Assert cond body)
   = do { (tycond,acond) <- tcExpr cond
->>>>>>> 885a5b34
        ; (tybody,abody) <- tcExpr body
        ; checkTypes TypeBool tycond $
          text "Predicate of 'assert' has non-boolean type"
        ; return (tybody, Assert acond abody) }
-<<<<<<< HEAD
-=======
 
 tcExpr (App fun arg)
   = do { (fun_ty, afun) <- tcExpr fun
@@ -252,7 +172,6 @@
       Just ty -> return ty
       Nothing -> do { addErr (text "Dummy var in untyped code")
                     ; return TypeUnknown }
->>>>>>> 885a5b34
 
   | otherwise
   = do { ty <- lookupLclTc var
@@ -382,119 +301,6 @@
 --     The typecheck monad
 -----------------------------------------------
 
-<<<<<<< HEAD
-lintDecls :: String -> GblSymTab -> [TDecl] -> KM ()
--- Retuns a list of error messages
-lintDecls what env decls = runTc what env (mapM_ lintDecl decls)
-
-lintDefs :: String -> GblSymTab -> [TDef] -> KM ()
--- Retuns a list of error messages
-lintDefs what env decls = runTc what env (mapM_ lintDef decls)
-
-lintDecl :: TDecl -> TcM ()
-lintDecl (DefDecl def)   = lintDef  def
-lintDecl (RuleDecl rule) = lintRule rule
-
-lintDef :: TDef -> TcM ()
-lintDef def@(DefX (TFun res_ty fun) vars expr)
-  = addCtxt (text "In the definition of" <+> ppr fun) $
-    extendLclEnv vars $
-    do { res_ty' <- lintExpr expr
-       ; checkTypes res_ty res_ty' $
-         (text "Function result type mis-match for" <+> ppr fun)
-       ; return () }
-
-lintRule :: TRule -> TcM ()
-lintRule rule@(Rule { ru_qvars = qvars, ru_lhs = lhs, ru_rhs = rhs })
-  = addCtxt (text "In the rule with lhs:" <+> ppr lhs) $
-    extendLclEnv qvars $
-    do { ty_l <- lintExpr lhs
-       ; ty_r <- lintExpr rhs
-       ; checkTypes ty_l ty_r $
-         text "Rule lhs/rhs mis-match" <+> ppr rule
-       ; return () }
-
-lintExpr :: TExpr -> TcM Type
-lintExpr (Var tv@(TVar ty v))
-  | isDummy v   -- Type arguments are not real variables
-  = return ty
-  | otherwise
-  = do { exp_ty <- lookupLclTc v
-       ; checkTypes exp_ty ty $
-         text "Variable occurrence mis-match for" <+> ppr v
-       ; return ty }
-
-lintExpr (Konst k) = return (typeofKonst k)
-
-lintExpr e@(Call tf@(TFun exp_res_ty fun) arg)
-  | tf `isThePrimFun` "lmZero"
-  , TypeLM _ _ <- exp_res_ty
-  , Tuple [] <- arg  -- Really we only need that the arg has type ()
-  = return exp_res_ty
-
-  | tf `isThePrimFun` "lmOne"
-  , TypeLM s t <- exp_res_ty
-  , s == t
-  , Tuple [] <- arg
-  = return exp_res_ty
-
-  | otherwise
-  = do { arg_ty <- lintExpr arg
-       ; res_ty <- lookupGblTc fun arg_ty
-       ; checkTypes exp_res_ty res_ty $
-         text "Bad result type in call:" <+> ppr e
-       ; return res_ty }
-
-lintExpr (Let tv@(TVar ty v) rhs body)
-  = do { rhs_ty <- lintExpr rhs
-       ; checkTypes ty rhs_ty $
-         text "Let binding mis-match for" <+> ppr v
-       ; extendLclEnv [tv] (lintExpr body) }
-
-lintExpr (Tuple es)
-  = do { tys <- mapM lintExpr es
-       ; return (TypeTuple tys) }
-
-lintExpr (Lam tv@(TVar tyv v) body)
-  = do { body_ty <- extendLclEnv [tv] (lintExpr body)
-       ; return (TypeLambda tyv body_ty) }
-
-lintExpr e@(If cond tex fex)
-  = do { cond_ty <- lintExpr cond
-       ; checkTypes TypeBool cond_ty $
-         text "Boolean condition mis-match" <+> ppr e
-       ; t_ty <- lintExpr tex
-       ; f_ty <- lintExpr fex
-       ; checkTypes t_ty f_ty $
-         text "If-branch mis-match" <+> ppr e
-       ; return t_ty }
-
-lintExpr e@(Assert cond body)
-  = do { cond_ty <- lintExpr cond
-       ; checkTypes TypeBool cond_ty $
-         text "Assert condition mis-match" <+> ppr e
-       ; lintExpr body }
-
-lintExpr e@(App _ _)
-  = pprPanic "ToDo: lintExpr: App" (ppr e)
-
-----------------
-data TcEnv = TCE { tce_ctxt :: [Doc]   -- Context, innermost first
-                 , tce_st   :: SymTab }
-
-newtype TcM a = TCM { unTc :: TcEnv -> [Doc] -> (a, [Doc]) }
--- Just a writer monad on [Doc]
-
-instance Functor TcM where
-  fmap f (TCM m) = TCM (\ctxt ds -> case m ctxt ds of
-                                     (r, ds') -> (f r, ds'))
-
-instance Applicative TcM where
-  pure  = return
-  (<*>) = ap
-
-instance Monad TcM where
-=======
 data TcEnv f b
   = TCE { tce_ctxt :: [Doc]   -- Context, innermost first
         , tce_st   :: SymTab
@@ -513,15 +319,13 @@
   (<*>) = ap
 
 instance Monad (TcM f b) where
->>>>>>> 885a5b34
   return v = TCM (\ctxt ds -> (v, ds))
   TCM m >>= k = TCM $ \ctxt ds ->
                 case m ctxt ds of
                   (r1, ds') -> unTc (k r1) ctxt ds'
 
-<<<<<<< HEAD
-runTc :: HasCallStack => String -> GblSymTab -> TcM a -> KM a
-runTc what gbl_env (TCM m)
+runTc :: String -> TcEnv f b -> TcM f b a -> KM a
+runTc what init_env (TCM m)
   | null rev_errs
   = return result
 
@@ -538,38 +342,6 @@
        ; error "Exiting" }
   where
     (result, rev_errs) = m init_env []
-    init_env = TCE { tce_ctxt = []
-                   , tce_st = newSymTab gbl_env }
-
-addErr :: Doc -> TcM ()
-addErr d = TCM (\env ds -> ((), mk_err env d : ds))
-  where
-    mk_err env d = d $$ vcat (tce_ctxt env)
-
-addCtxt :: Doc -> TcM a -> TcM a
-addCtxt cd (TCM m) = TCM $ \env@(TCE { tce_ctxt = cds }) ds ->
-                     m (env { tce_ctxt = cd : cds }) ds
-
-checkTypes :: Type -> Type -> Doc -> TcM ()
-=======
-runTc :: String -> TcEnv f b -> TcM f b a -> KM a
-runTc what init_env (TCM m)
-  | null rev_errs
-  = return result
-
-  | otherwise
-  = do { liftIO $ putStrLn $ PP.render $
-         vcat [ text ""
-              , text "--------------------------"
-              , text "Type errors in" <+> text what
-              , nest 2 $ vcat $ intersperse (text "") $
-                reverse rev_errs
-              , text "End of type errors"
-              , text "--------------------------"
-              , text "" ]
-       ; error "Exiting" }
-  where
-    (result, rev_errs) = m init_env []
 
 addErr :: Doc -> TcM f b ()
 addErr d = TCM (\env ds -> ((), mk_err env d : ds))
@@ -593,7 +365,6 @@
       Just ty1 -> checkTypes ty1 ty2 herald
 
 checkTypes :: Type -> Type -> Doc -> TcM f b ()
->>>>>>> 885a5b34
 checkTypes exp_ty act_ty herald
   | promoteZero exp_ty == promoteZero act_ty
   = return ()
@@ -601,7 +372,6 @@
   = addErr $ hang herald 2 $
     vcat [ text "Expected type:" <+> ppr exp_ty
          , text "Actual type:  " <+> ppr act_ty ]
-<<<<<<< HEAD
   where promoteZero = \case
                       TypeZero t -> t
                       TypeTuple ts -> TypeTuple $ map promoteZero ts
@@ -609,38 +379,20 @@
                       TypeLambda from t -> TypeLambda from $ promoteZero t
                       t -> t
 
-extendLclEnv :: [TVar] -> TcM a -> TcM a
-=======
-
 extendLclEnv :: [TVar] -> TcM f b a -> TcM f b a
->>>>>>> 885a5b34
 extendLclEnv vars = modifyEnvTc add_vars
   where
     add_vars st = st { lclST = foldl add (lclST st) vars }
     add :: LclSymTab -> TVar -> LclSymTab
     add env (TVar ty v) = Map.insert v ty env
 
-<<<<<<< HEAD
-extendGblEnv :: TDecl -> TcM a -> TcM a
-=======
 extendGblEnv :: TDecl -> TcM f b a -> TcM f b a
->>>>>>> 885a5b34
 extendGblEnv (RuleDecl {}) thing_inside
   = thing_inside
 extendGblEnv (DefDecl tdef@(DefX { def_fun = TFun _ f })) thing_inside
   = modifyEnvTc (\env -> env { gblST = stInsertFun f tdef (gblST env) })
                 thing_inside
 
-<<<<<<< HEAD
-modifyEnvTc :: (SymTab -> SymTab) -> TcM a -> TcM a
-modifyEnvTc extend (TCM f)
-  = TCM (\env ds -> f (env { tce_st = extend (tce_st env) }) ds)
-
-getSymTabTc :: TcM SymTab
-getSymTabTc = TCM (\env ds -> (tce_st env, ds))
-
-lookupLclTc :: Var -> TcM Type
-=======
 modifyEnvTc :: (SymTab -> SymTab) -> TcM f b a -> TcM f b a
 modifyEnvTc extend (TCM f)
   = TCM (\env ds -> f (env { tce_st = extend (tce_st env) }) ds)
@@ -649,7 +401,6 @@
 getSymTabTc = TCM (\env ds -> (tce_st env, ds))
 
 lookupLclTc :: Var -> TcM f b Type
->>>>>>> 885a5b34
 lookupLclTc v
   = do { st <- getSymTabTc
        ; case Map.lookup v (lclST st) of
@@ -657,21 +408,13 @@
                          ; return TypeUnknown }
            Just ty -> return ty }
 
-<<<<<<< HEAD
-lookupGblTc :: HasCallStack => Fun -> Type -> TcM Type
-=======
 lookupGblTc :: Fun -> Type -> TcM f b Type
->>>>>>> 885a5b34
 lookupGblTc fun arg_ty
   = do { st <- getSymTabTc
        ; case callResultTy_maybe st fun arg_ty of
            Nothing -> do { addErr $ hang (text "Out of scope or ill-typed function:" <+> ppr fun <+> text (show fun))
-                                       2 (vcat [ text "Arg type:" <+> ppr arg_ty
-<<<<<<< HEAD
-                                               , text "Lookup:" <+> ppr (Map.lookup fun (gblST st))
-                                               , text "gblST:" <+> ppr (Map.keys $ gblST st) ])
-=======
-                                               , ppr (Map.lookup fun (gblST st)) ])
->>>>>>> 885a5b34
+                                       2 (vcat [ text " Arg type:" <+> ppr arg_ty
+                                               , text "ST lookup:" <+> ppr (Map.lookup fun (gblST st))
+                                               , text "ST keys:" <+> vcat (map (text . show) (Map.keys (gblST st))) ])
                          ; return TypeUnknown }
            Just res_ty -> return res_ty }