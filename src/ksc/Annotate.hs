{-# LANGUAGE LambdaCase #-}

module Annotate (
  annotDecls,

  GblSymTab, extendGblST, lookupGblST, emptyGblST,

  callResultTy

  ) where

import Lang
import Prim
import qualified Data.Map   as Map
import Data.List( mapAccumL )
import GHC.Stack
import Debug.Trace( trace )
import Text.PrettyPrint

dbtrace :: String -> a -> a
dbtrace _ e = e -- trace msg e

--------------------------

annotDecls :: GblSymTab -> [Decl] -> (GblSymTab, [TDecl])
annotDecls env defs = mapAccumL annotDeclX env defs

annotDeclX :: GblSymTab -> Decl -> (GblSymTab, TDecl)
annotDeclX env (DefDecl (DefX f vars expr))
  = (stInsertFun f def' env, DefDecl def')
  where
    body_env = stBindParams env vars
    (ty,e)   = annotExpr body_env expr
    def' = DefX (TFun ty f) vars e

annotDeclX env (RuleDecl (Rule { ru_name = name, ru_qvars = qvars
                               , ru_lhs = lhs, ru_rhs = rhs }))
  = assertEqualThen "Rule types" lhs_ty rhs_ty $
    (env, RuleDecl (Rule { ru_name = name, ru_qvars = qvars
                         , ru_lhs = lhs', ru_rhs = rhs' }))
  where
    body_env = stBindParams env qvars
    (lhs_ty, lhs') = annotExpr body_env lhs
    (rhs_ty, rhs') = annotExpr body_env rhs

annotExpr :: SymTab -> Expr -> (Type, TExpr)
annotExpr env = \case
  -- Naming conventions in this function:
  --  e   Expr [TypeUnknown]
  --  ae  Expr [Annotated]
  --  tye Type of e
  --  xe  ExprX part of e
  Var   v -> let ty = stLookupVar v env in
             (ty, Var $ TVar ty v)

  Konst k -> (typeofKonst k, Konst k)

  Call f es -> (ty, Call (TFun ty f) aes)
    where
      (tyes,aes) = annotExpr env es
      ty = callResultTy env f tyes

  Let v e1 body ->
    let (tyv,ae1) = annotExpr env e1 in
    let body_env = stInsertVar v tyv env in
    let (tybody,abody) = annotExpr body_env body in
    (tybody, Let (TVar tyv v) ae1 abody)

  Tuple es ->
    let (tys,aes) = unzip $ map (annotExpr env) es in
    (TypeTuple tys, Tuple aes)

  Lam tv@(TVar tyv v) body ->
    let body_env = stInsertVar v tyv env in
    let (tybody,abody) = annotExpr body_env body in
    (TypeLambda tyv tybody, Lam tv abody)

  If cond texpr fexpr ->
    let (tycond,acond) = annotExpr env cond
        (tytexpr,atexpr) = annotExpr env texpr
        (tyfexpr,afexpr) = annotExpr env fexpr in
    assertEqualThen "tycond" tycond TypeBool $
    assertEqualThen "ttexpr" tytexpr tyfexpr $
    (tytexpr, If acond atexpr afexpr)

  Assert cond body ->
    let (tycond,acond) = annotExpr env cond
        (tybody,abody) = annotExpr env body in
    assertEqualThen "Assert" tycond TypeBool $
    (tybody, Assert acond abody)

  e -> error $ "Cannot annotate " ++ pps e


    --------------------------------------

stripAnnots :: [TDef] -> [Def]
stripAnnots = map stripAnnot

stripAnnot :: TDef -> Def
stripAnnot (DefX (TFun ty f) tvars texpr) =
  DefX f tvars (stripAnnotExpr texpr)

stripAnnotExpr :: TExpr -> Expr
stripAnnotExpr = \case
  Konst k -> Konst k
  Var (TVar _ v) -> Var v
  Call (TFun _ f) e -> Call f $ stripAnnotExpr e
  Tuple es -> Tuple $ map stripAnnotExpr es
  Lam tv e -> Lam tv $ stripAnnotExpr e
  App e1 e2 -> App (stripAnnotExpr e1) (stripAnnotExpr e2)
  Let (TVar _ v) e1 e2 -> Let v (stripAnnotExpr e1) (stripAnnotExpr e2)
  If c t f -> If (stripAnnotExpr c) (stripAnnotExpr t) (stripAnnotExpr f)
  Assert c e -> Assert (stripAnnotExpr c) (stripAnnotExpr e)


-----------------------------------------------
--     Symbol table, ST, maps variables to types
-----------------------------------------------

-- Global symbol table
type GblSymTab = Map.Map Fun TDef
   -- Maps the function to its definition, which lets us
   --   * Find its return type
   --   * Inline it

-- Local symbol table
type LclSymTab = Map.Map Var Type
   -- The Type is the type of the variable

-- Entire symbol table
data SymTab = ST { gblST :: GblSymTab
                 , lclST :: LclSymTab }

instance (Pretty k, Pretty v) => Pretty (Map.Map k v) where
   ppr m = braces $ fsep  $ punctuate comma $
           [ ppr k <+> text ":->" <+> ppr v | (k,v) <- Map.toList m ]

instance Pretty SymTab where
  ppr (ST { lclST = lcl_env, gblST = gbl_env })
    = vcat [ hang (text "Global symbol table:")
                2 (ppr gbl_env)
           , hang (text "Local symbol table:")
                2 (ppr lcl_env) ]

instance Pretty Char where
  ppr s = char s

sttrace :: String -> a -> a
sttrace _ e = e -- trace msg e

emptyGblST :: GblSymTab
emptyGblST = Map.empty

stBindParams :: GblSymTab -> [TVar] -> SymTab
stBindParams gbl_env params
  = ST { gblST = gbl_env, lclST = lcl_env }
  where
    lcl_env = foldl add Map.empty params

    add :: LclSymTab -> TVar -> LclSymTab
    add env (TVar ty v) = Map.insert v ty env

stInsertVar :: Var -> Type -> SymTab -> SymTab
stInsertVar v ty env
  = env { lclST = Map.insert v ty (lclST env) }

stLookupVar :: HasCallStack => Var -> SymTab -> Type
stLookupVar v env
  = case Map.lookup v (lclST env) of
      Just a  -> a
      Nothing -> pprPanic ("Couldn't find var " ++ show v)
                          (text "Lcl env =" <+> ppr (lclST env))

<<<<<<< HEAD
stInsertFun :: Fun -> Type -> GblSymTab -> GblSymTab
stInsertFun f ty env = -- trace ("stInsertFun [" ++ show f ++ " :-> " ++ pps ty ++ "]")
                       Map.insert f ty env

stLookupFun :: HasCallStack => Fun -> GblSymTab -> Type
stLookupFun f env
  = case Map.lookup f env of
      Just a  -> a
      Nothing -> pprPanic ("Couldn't find fun " ++ pps f)
                          (text "Gbl env =" <+> ppr env)
=======
stInsertFun :: Fun -> TDef -> GblSymTab -> GblSymTab
stInsertFun f ty env = Map.insert f ty env

lookupGblST :: HasCallStack => Fun -> GblSymTab -> Maybe TDef
lookupGblST f env = Map.lookup f env
>>>>>>> df186770

userCallResultTy :: HasCallStack => Fun -> GblSymTab -> Type
userCallResultTy f env
  | Just (DefX (TFun ret_ty _) _ _) <- lookupGblST f env
  = ret_ty
  | otherwise
  = pprPanic ("Couldn't find fun" ++ show f)
             (text "Gbl env =" <+> ppr env)

extendGblST :: GblSymTab -> [TDef] -> GblSymTab
extendGblST env defs = foldl add env defs
  where
    add env def@(DefX (TFun _ f) _ _) = stInsertFun f def env

------------------------------------------------------------------------------
-- callResultTy is given a (global) function and the type of its
-- argument, and returns the type of its result.
--
-- It has special cases for a bunch of built-in functions with polymorphic
-- types; that is, where the result type is a function of the argument types
-- Otherwise it just looks in the global symbol table.
callResultTy :: HasCallStack => SymTab -> Fun -> Type -> Type
callResultTy env fun arg_ty
  = case fun of
      Fun (PrimFun f)  -> primCallResultTy f arg_ty
      Fun (UserFun f)  -> userCallResultTy fun (gblST env)
      Fun (SelFun i _) -> selCallResultTy i arg_ty
      GradFun f Fwd    -> TypeLM arg_ty (callResultTy env (Fun f) arg_ty)
      GradFun f Rev    -> TypeLM (callResultTy env (Fun f) arg_ty) arg_ty
      DrvFun {}        -> pprPanic "callResultTy" (ppr fun)  -- Do this later<|MERGE_RESOLUTION|>--- conflicted
+++ resolved
@@ -172,24 +172,11 @@
       Nothing -> pprPanic ("Couldn't find var " ++ show v)
                           (text "Lcl env =" <+> ppr (lclST env))
 
-<<<<<<< HEAD
-stInsertFun :: Fun -> Type -> GblSymTab -> GblSymTab
-stInsertFun f ty env = -- trace ("stInsertFun [" ++ show f ++ " :-> " ++ pps ty ++ "]")
-                       Map.insert f ty env
-
-stLookupFun :: HasCallStack => Fun -> GblSymTab -> Type
-stLookupFun f env
-  = case Map.lookup f env of
-      Just a  -> a
-      Nothing -> pprPanic ("Couldn't find fun " ++ pps f)
-                          (text "Gbl env =" <+> ppr env)
-=======
 stInsertFun :: Fun -> TDef -> GblSymTab -> GblSymTab
 stInsertFun f ty env = Map.insert f ty env
 
 lookupGblST :: HasCallStack => Fun -> GblSymTab -> Maybe TDef
 lookupGblST f env = Map.lookup f env
->>>>>>> df186770
 
 userCallResultTy :: HasCallStack => Fun -> GblSymTab -> Type
 userCallResultTy f env
