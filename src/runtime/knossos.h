--- conflicted
+++ resolved
@@ -31,13 +31,8 @@
 #include <string>
 #include <chrono>
 
-<<<<<<< HEAD
-using std::tuple;
-
 #define KS_BOUNDS_CHECK
 
-=======
->>>>>>> 43f8771e
 #define COMMENT(x)
 
 // KS_ASSERT
