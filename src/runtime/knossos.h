// C++ "runtime" for Knossos
#pragma once

/*
Contents:
- Utils
- Allocator
- Tensor class
- Shape
- Inflated deep copy
- Copydown
- Zero
- Inplace add
- Tangent-space arithmetic
- Build, Sumbuild, Fold
- Other primitives
*/

#include <type_traits>
#include <utility>
#include <variant>
#include <tuple>
#include <set>
#include <functional>
#include <sstream>
#include <iostream>
#include <random>
#include <cmath>
#include <cstring>
#include <string>
#include <chrono>

using std::tuple;

#define COMMENT(x)

// KS_ASSERT
#define KS_ASSERT(expr)                     \
    if (expr)                               \
        ;                                   \
    else                                    \
        ks::fail(__FILE__, __LINE__, #expr);

namespace ks {
	inline void fail(char const* file, int line, char const* expr)
	{
		std::cerr << file << ":" << line << ":Assert failed [" << expr << "]\n";
		throw expr;
	}
};

namespace ks
{
	extern int log_indent;
	extern bool do_log;
#define LOG(msg, n) if (!do_log) ; else { std::cerr << std::string((n), ' ') << msg << ":" << __FUNCTION__ << " " << this << std::endl; }

	extern std::set<void*> objects;
#define FIND (objects.find(this) != objects.end())
#define ENTER { objects.insert(this); LOG("ctor", log_indent++); }
#define NOTE { LOG("note " << (FIND ? (void*)this : (void*)0), log_indent); }
#define LEAVE { LOG("dtor " << FIND, --log_indent);  objects.erase(this); }

	// ===============================  String utils  ==================================

	// val to string
	template <class T>
	std::string str(T val) {
		std::ostringstream s;
		s << val;
		return s.str();
	}

	// ===============================  Type to string  ==================================

	template <class T>
	struct type_to_string
	{
		static std::string name() { return typeid(T).name(); }
	};

	template <>
	struct type_to_string<double>
	{
		static std::string name() { return "double"; }
	};

	// Specialize for some types we use
	template <>
	struct type_to_string<tuple<>>
	{
		static std::string name()
		{
			return "tuple<>";
		}
	};

	template <typename T>
	struct type_to_string_aux {};

	template <typename T, typename... Ts>
	struct type_to_string_aux<tuple<T, Ts...>>
	{
		static std::string name()
		{
			return type_to_string<T>::name() + "," + type_to_string_aux<tuple<Ts...>>::name();
		}

	};
	template <typename T>
	struct type_to_string_aux<tuple<T>>
	{
		static std::string name()
		{
			return type_to_string<T>::name();
		}

	};

	template <typename... Ts>
	struct type_to_string<tuple<Ts...>>
	{
		static std::string name()
		{
			return "tuple<" + type_to_string_aux<tuple<Ts...>>::name() + ">";
		}
	};

#define DECLARE_TYPE_TO_STRING(Tmpl, T)                                        \
	template <class T>                                                         \
	struct type_to_string<Tmpl<T>>                                             \
	{                                                                          \
		static std::string name()                                              \
		{                                                                      \
			return std::string(#Tmpl) + "<" + type_to_string<T>::name() + ">"; \
		}                                                                      \
	};

#define DECLARE_TYPE_TO_STRING2(Tmpl, T1, T2)                                                                      \
	template <class T1, class T2>                                                                                  \
	struct type_to_string<Tmpl<T1, T2>>                                                                            \
	{                                                                                                              \
		static std::string name()                                                                                  \
		{                                                                                                          \
			return std::string(#Tmpl) + "<" + type_to_string<T1>::name() + "," + type_to_string<T2>::name() + ">"; \
		}                                                                                                          \
	};

#define DECLARE_TYPE_TO_STRING3(Tmpl, T1, T2, T3)                                                                      \
	template <class T1, class T2, class T3>                                                                                  \
	struct type_to_string<Tmpl<T1, T2, T3>>                                                                            \
	{                                                                                                              \
		static std::string name()                                                                                  \
		{                                                                                                          \
			return std::string(#Tmpl) + "<" + type_to_string<T1>::name() + "," + type_to_string<T2>::name() + type_to_string<T3>::name() + ">"; \
		}                                                                                                          \
	};

#define DECLARE_TYPE_TO_STRING_Pack(Tmpl)                         \
	template <class... Ts>                                        \
	struct type_to_string<Tmpl<Ts...>>                            \
	{                                                             \
		static std::string name()                                 \
		{                                                         \
			typedef typename Tmpl<Ts...>::Tup Tup;                \
			std::ostringstream s;                                 \
			s << #Tmpl << "<" <<                                    \
			ks::type_to_string<Tup>::name() << ">"; \
			return s.str(); \
		}                                                         \
	};

	inline void
		test_type_to_string()
	{
		auto s = type_to_string<tuple<int, float>>::name();
		KS_ASSERT(s == "tuple<int,float>");
	}

	// ===============================  Tuple utils  ==================================

	template < typename T, typename... Ts >
	auto head(tuple<T, Ts...> const& t)
	{
		return  std::get<0>(t);
	}

	template < std::size_t... Ns, typename... Ts >
	auto tail_impl(std::index_sequence<Ns...>, tuple<Ts...> t)
	{
		return  std::make_tuple(std::get<Ns + 1u>(t)...);
	}

	template < typename... Ts >
	auto tail(tuple<Ts...> t)
	{
		return  tail_impl(std::make_index_sequence<sizeof...(Ts) - 1u>(), t);
	}

	template <typename T, typename... Ts >
	auto prepend(T t, tuple<Ts...> tup)
	{
		return tuple_cat(std::make_tuple(t), tup);
	}

	// Prepend at the type level, e.g. 
	// decltype(prepend(A{}, B{}))
	template <class A, class B>
	struct tuple_prepend {
	};

	template <class T, class... Ts>
	struct tuple_prepend<T, tuple<Ts...>> {
		typedef tuple<T, Ts...> type;
	};

	// This needs to be declared before tuple_print in order to support printing of nested tuples
	// (gcc will accept the code even without this declaration, but clang will not).
	template <class... Ts>
	std::ostream& operator<<(std::ostream& s, tuple<Ts...> const& t);

	template <size_t i, class... Ts>
	std::ostream& tuple_print(std::ostream& s, tuple<Ts...> const& t)
	{
		if constexpr(i < sizeof...(Ts))
		{
			if (i > 0) s << ",";
			s << std::get<i>(t);
			tuple_print<i + 1>(s, t);
		}
		return s;
	}

	template <class... Ts>
	std::ostream& operator<<(std::ostream& s, tuple<Ts...> const& t)
	{
		return tuple_print<0>(s, t);
	}

	template < size_t N, class T >
	auto get(T const& t)
	{
		return std::get<N>(t);
	}

	// ===============================  Allocator  ==================================
	class allocator_base {
		size_t max_size_;
		unsigned char* buf_;
		size_t top_;
		size_t peak_;
	
	public:
		allocator_base(unsigned char * buf, size_t max_size, size_t peak = 0) :
			max_size_(max_size),
			buf_(buf),
			top_(0),
			peak_(peak)
		{}

		void* allocate(size_t size)
		{
			KS_ASSERT(size < 1000000);
			void* ret = buf_ + top_;
			top_ += padded_size(size);
			if (top_ > peak_) {
				peak_ = top_;
				KS_ASSERT(top_ < max_size_);
			}
			return ret;
		}

		static size_t padded_size(size_t size) { return ((size + 15) / 16) * 16; }

		size_t mark() const { return top_;  }

		void* top_ptr() const { return buf_ + top_; }

		void* ptr_at(size_t m) const { return buf_ + m; }

		void reset(size_t top = 0)
		{
			top_ = top;
		}

		size_t peak() const { return peak_; }
	};

	typedef size_t alloc_mark_t;

	class allocator : public allocator_base
	{
	public:
		allocator(size_t max_size) :
			allocator_base(new unsigned char[max_size], max_size)
		{}
		~allocator() {
			delete[] static_cast<unsigned char*>(ptr_at(0));
		}
	};

	class allocator_ref : public allocator_base
	{
	public:
		allocator_ref(unsigned char * buf, size_t size) :
			allocator_base(buf, size, size) // We don't need to track peak memory usage for allocator_ref, so can set peak=size to minimize overhead.
		{ }

		static allocator_ref create_from_allocation(allocator_base * alloc, size_t numBytes) {
			return allocator_ref((unsigned char*)alloc->allocate(numBytes), numBytes);
		}
	};

	// ===============================  Tensor class ==================================
	template<size_t Dummy> using int_t = int;

	template<typename T> struct tensor_dimension_base;

	template<size_t... Indices>
	struct tensor_dimension_base<std::index_sequence<Indices...>>
	{
		using index_type = std::tuple<int_t<Indices>...>;

		static int num_elements(index_type const& size) {
			return (1 * ... * std::get<Indices>(size));
		}

		static std::string index_to_string(index_type const& i) {
			std::string ret = ("(" + ... + (std::to_string(std::get<Indices>(i)) + ","));
			ret.back() = ')'; // replaces final comma
			return ret;
		}

		static bool index_is_in_range(index_type const& i, index_type const& tensor_size) {
			return (
				(std::get<Indices>(i) >= 0 && std::get<Indices>(i) < std::get<Indices>(tensor_size)) && ...
			);
		}
	};

	template<size_t Dim>
	struct tensor_dimension : public tensor_dimension_base<std::make_index_sequence<Dim>>
	{
		static_assert(Dim >= 2u);

		using base = tensor_dimension_base<std::make_index_sequence<Dim>>;
		using typename base::index_type;

		template<typename HigherIndexType>
		static index_type tail(const HigherIndexType & i) { return ks::tail(i); }

		template<typename IndexType>
		static int flatten_index_recursive(IndexType const& index, IndexType const& tensor_size) {
			/* flatten_index({i1, i2, i3}, {s1, s2, s3})
			           = i3 + s3 * i2 + s3 * s2 * i1
			           = i3 + s3 * (i2 + s2 * i1)
			           = i3 + s3 * flatten_index({i1, i2}, {s1, s2})
			    See specialization tensor_dimension<1> for the base case
			       flatten_index({i1}, {s1}) = i1 */
			return std::get<Dim - 1u>(index) + std::get<Dim - 1u>(tensor_size) *
					tensor_dimension<Dim - 1u>::flatten_index_recursive(index, tensor_size);
		}

		static int flatten_index(index_type index, index_type tensor_size) {
			return flatten_index_recursive(index, tensor_size);
		}
	};

	// Dimension 1 is a special case because we don't use 1-tuples, so
	// the index_type is a plain int.
	template<>
	struct tensor_dimension<1>
	{
		using index_type = int;

		static int tail(std::tuple<int, int> higherIndexType) { return std::get<1>(higherIndexType); }

		static int num_elements(index_type size) { return size; }

		static std::string index_to_string(index_type i) { return std::to_string(i); }

		static bool index_is_in_range(index_type index, index_type tensor_size) {
			return index >= 0 && index < tensor_size;
		}

		template<typename IndexType>
		static int flatten_index_recursive(IndexType const& index, IndexType const& /*tensor_size*/) {
			return std::get<0>(index);
		}

		static int flatten_index(index_type index, index_type tensor_size) {
			return index;
		}
	};

	template<typename T> struct dimension_of_tensor_index_type : std::tuple_size<T> {};
	template<> struct dimension_of_tensor_index_type<int> : std::integral_constant<size_t, 1u> {};

	// Get the ith dimension of a tensor index object:
	//   get_dimension<I>(tuple<int, ..., int> t) = get<I>(t)
	//   get_dimension<0>(int t) = t
	template<size_t I, typename TupleType> int get_dimension(TupleType const& t) { return std::get<I>(t); }
	template<size_t I> int get_dimension(int val) { static_assert(I == 0); return val; }

	template <size_t Dim, class T>
	class tensor
	{
		using dimension = tensor_dimension<Dim>;

		typename dimension::index_type size_;
		T* data_;

	public:
		typedef typename dimension::index_type index_type;
		typedef T value_type;

		tensor() :
			size_{},
			data_{ nullptr }
		{
		}

		tensor(allocator_base * alloc, index_type dims) {
			allocate(alloc, dims);
		}

		tensor(index_type size, T * data) : size_(size), data_(data) {}

		void allocate(allocator_base * alloc, index_type size)
		{
			void *storage = alloc->allocate(bytes_required(size));
			this->size_ = size;
			this->data_ = (T*)storage;
		}

		static size_t bytes_required(index_type size) {
			return sizeof(T) * static_cast<size_t>(dimension::num_elements(size));
		}

                // We cannot efficiently construct from a std::vector.
                // When constructing from a std::vector we need to
                // allocate and copy because we have no guarantee
                // that the std::vector will not mutate or vanish
                // beneath our feet.
		tensor(allocator_base * alloc, std::vector<T> const& that) : 
			tensor{ alloc, tensor_dimension<1>::index_type(that.size()) }
		{
			static_assert(Dim == 1);
			// Copying from std vector - allocate.
			for (size_t i = 0; i < that.size(); ++i)
				data_[i] = that[i];
		}

		index_type size() const { return size_; }
		int outer_dimension() const { return get_dimension<0>(size_); }
		int num_elements() const { return dimension::num_elements(size_); }

		T* data() { return data_; }
		const T* data() const { return data_; }

		std::conditional_t<Dim == 1u, T&, tensor<Dim-1, T>> operator[](int i) {
			if constexpr (Dim == 1u) {
				return data_[i];
			} else {
				return subtensor(i);
			}
		}

		std::conditional_t<Dim == 1u, const T&, tensor<Dim-1, T>> operator[](int i) const {
			if constexpr (Dim == 1u) {
				return data_[i];
			} else {
				return subtensor(i);
			}
		}

		tensor<Dim-1, T> subtensor(int i) const {
			static_assert(Dim >= 2u);
			auto sz = tensor_dimension<Dim-1>::tail(size_);
			return tensor<Dim-1, T>(sz, data_ + i * tensor_dimension<Dim-1>::num_elements(sz));
		}

		T const& index(index_type i) const {
#ifndef NDEBUG
			if (!dimension::index_is_in_range(i, size_)) {
				std::cerr << "ERROR: Accessing element " << dimension::index_to_string(i) << " of tensor of size " << dimension::index_to_string(size_) << std::endl;
				abort();
			}
#endif
			return data_[dimension::flatten_index(i, size_)];
		}

		void set_if_index_is_in_range(index_type i, T const& val) {
			if (dimension::index_is_in_range(i, size_)) {
				data_[dimension::flatten_index(i, size_)] = val;
			}
		}

		static tensor<Dim, T> create(allocator_base * alloc, index_type size)
		{
			return tensor<Dim, T>(alloc, size);
		}

		bool operator == (tensor const& other) const {
			if (size() != other.size()) {
				return false;
			}
			for (int i = 0, ne = num_elements(); i != ne; ++i) {
				if (data_[i] != other.data_[i]) {
					return false;
				}
			}
			return true;
		}

		bool operator != (tensor const& other) const { return !(*this == other); }
	};

	template<class T> using vec = tensor<1, T>;

	template<size_t Dim, class T>
	auto size(tensor<Dim, T> const & t)
	{
		return t.size();
	}

	template <size_t Dim, class T>
	T const &index(typename tensor<Dim, T>::index_type i, tensor<Dim, T> const & t)
	{
		return t.index(i);
	}

	template <size_t Dim, class T>
	std::ostream &operator<<(std::ostream &s, ks::tensor<Dim, T> const &v)
	{
		s << "[";
		for (int i = 0; i < v.outer_dimension(); ++i)
			s << (i > 0 ? ", " : "") << v[i];
		return s << "]";
	}

	// -- Specialize type_to_string
	template <size_t Dim, typename T>
	struct type_to_string<ks::tensor<Dim, T>>
	{
		static std::string name()
		{
			return "tensor<" + std::to_string(Dim) + ", " + type_to_string<T>::name() + ">";
		}
	};

<<<<<<< HEAD
	template <class T, class F, class ...SizeTypes>
	tensor<sizeof...(SizeTypes), T> build(allocator * alloc, std::tuple<SizeTypes...> size, F f)
	{
		constexpr auto Dim = sizeof...(SizeTypes);
		tensor<Dim, T> ret = tensor<Dim, T>::create(alloc, size);
		T* retData = ret.data();
		build_t<Dim>::do_build(alloc, size, &retData, f);
		return ret;
	}
	
	template <class T>
	vec<T> deltaVec(allocator * alloc, int n, int i, T val)
	{
		vec<T> ret(alloc, n);
		T z = zero(alloc, val);
		for(int j = 0; j < n; ++j)
			if (j != i)
			  ret[j] = z;
			else
			  ret[j] = val;
		return ret;
	}

	template <class T, class ...SizeTypes>
	tensor<sizeof...(SizeTypes), T> deltaVec(allocator * alloc, std::tuple<SizeTypes...> size, std::tuple<SizeTypes...> i, T val)
	{
		T z = zero(alloc, val);
		return build<T>(alloc, size, [&val,&z,&i](allocator* alloc, SizeTypes... ii) { return (std::make_tuple(ii...) == i) ? val : z; });
	}


	template <class T>
	vec<T> constVec(allocator * alloc, int size, T val)
	{
		vec<T> ret = vec<T>::create(alloc, size);

		for (int i = 0; i < size; ++i)
			ret[i] = val;
		return ret;
	}

	template <class T, class ...SizeTypes>
	tensor<sizeof...(SizeTypes), T> constVec(allocator * alloc, std::tuple<SizeTypes...> size, T val)
	{
		return build<T>(alloc, size, [&val](allocator* alloc, SizeTypes... i) { return val; });
	}

	template <class T, class F, class A>
        A fold(allocator * alloc, F f, A z, vec<T> v)
	{
          A acc = z;
=======
	// ===============================  Shape  ==================================
>>>>>>> e719a91b

	tuple<> shape(allocator_base *, bool const&) { return {}; }
	tuple<> shape(allocator_base *, int const&) { return {}; }
	tuple<> shape(allocator_base *, double const&) { return {}; }
	tuple<> shape(allocator_base *, std::string const&) { return {}; }

	template<size_t Dim, class T>
	auto shape(allocator_base * alloc, tensor<Dim, T> const& t) {
		const T* indata = t.data();
		tensor<Dim, decltype(shape(alloc, *indata))> s(alloc, t.size());
		auto* outdata = s.data();
		for (int ii = 0, ne = t.num_elements(); ii != ne; ++ii) {
			outdata[ii] = shape(alloc, indata[ii]);
		}
		return s;
	}

	template<class TupleType, size_t... Indices>
	auto shape_impl(allocator_base * alloc, TupleType const& t, std::index_sequence<Indices...>) {
		return std::make_tuple(shape(alloc, std::get<Indices>(t))...);
	}

	template<class... Types>
	auto shape(allocator_base * alloc, tuple<Types...> const& t) {
		return shape_impl(alloc, t, std::index_sequence_for<Types...>{});
	}

	auto shape(allocator_base *) { return tuple<>{}; }

	template<class T1, class T2, class... Ts>
	auto shape(allocator_base * alloc, T1 const& t1, T2 const& t2, Ts const& ...ts) {
		return std::make_tuple(shape(alloc, t1), shape(alloc, t2), shape(alloc, ts)...);
	}

	// ===============================  Inflated deep copy  ==================================

	template <class T>
	T inflated_deep_copy(allocator_base *, T z)
	{
		return z;
	}

	template <class T, class... Ts>
	tuple<T, Ts...> inflated_deep_copy(allocator_base * alloc, tuple<T, Ts...> val)
	{
		return prepend(inflated_deep_copy(alloc, head(val)), inflated_deep_copy(alloc, tail(val)));
	}

	template <size_t Dim, class T>
	tensor<Dim, T> inflated_deep_copy(allocator_base * alloc, tensor<Dim, T> t)
	{
		auto ret = tensor<Dim, T>::create(alloc, t.size());

		const T* indata = t.data();
		T* outdata = ret.data();
		for (int i = 0, ne = t.num_elements(); i != ne; ++i)
			outdata[i] = inflated_deep_copy(alloc, indata[i]);
		return ret;
	}

	// The number of bytes that would be required from the
	// allocator to store an inflated copy of the given object
	template<class T>
	size_t inflated_bytes(T const&) { return 0; }

	template<class TupleT, size_t... Indices>
	size_t inflated_bytes_tupleimpl(TupleT const& t, std::index_sequence<Indices...>) {
		return ((size_t)0 + ... + inflated_bytes(std::get<Indices>(t)));
	}
	template<class... Types>
	size_t inflated_bytes(tuple<Types...> const& t) {
		return inflated_bytes_tupleimpl(t, std::index_sequence_for<Types...>{});
	}

	template<size_t Dim, class T>
	size_t inflated_bytes(tensor<Dim, T> const& t) {
		int ne = t.num_elements();
		size_t ret = allocator::padded_size(sizeof(T) * ne);
		const T* tdata = t.data();
		for (int i = 0; i != ne; ++i) {
			ret += inflated_bytes(tdata[i]);
		}
		return ret;
	}

	// ===============================  Copydown  ==================================

	// Tests if any of the memory referred to by val overlaps the
	// range [start, end)
	template<class T>
	bool memory_overlaps(const void* /*start*/, const void* /*end*/, T const& /*val*/) {
		return false;
	}

	template<class TupleT, size_t... Indices>
	bool memory_overlaps_tupleimpl(const void* start, const void* end, TupleT const& t, std::index_sequence<Indices...>) {
		return (memory_overlaps(start, end, std::get<Indices>(t)) || ...);
	}
	template<class... Types>
	bool memory_overlaps(const void* start, const void* end, tuple<Types...> const& t) {
		return memory_overlaps_tupleimpl(start, end, t, std::index_sequence_for<Types...>{});
	}

	template<size_t Dim, class T>
	bool memory_overlaps(const void* start, const void* end, tensor<Dim, T> const& t) {
		int num_elements = t.num_elements();
		const T* tdata = t.data();
		for (int i = 0; i != num_elements; ++i) {
			if (memory_overlaps(start, end, tdata[i])) {
				return true;
			}
		}
		return tdata < end && tdata + num_elements > start;
	}

	struct prepare_copydown_state
	{
		unsigned char * subobjectDestination;   // destination of the next tensor subobject
		                                        // (updated whenever we encounter a tensor during iteration over subobjects)
		unsigned char * const startOfDestination;   // destination of first tensor in the iteration sequence
		allocator * alloc;
	};

	template<class T>
	void prepare_copydown_inplace(prepare_copydown_state *, T *) {
		/* There's nothing to do unless T has a tensor subobject. */
	}

	template<class TupleT, size_t... Indices>
	void prepare_copydown_inplace_tupleimpl(prepare_copydown_state * dest, TupleT * t, std::index_sequence<Indices...>) {
		((prepare_copydown_inplace(dest, &std::get<Indices>(*t))), ...);
	}

	template<class... Types>
	void prepare_copydown_inplace(prepare_copydown_state * dest, tuple<Types...> * t) {
		prepare_copydown_inplace_tupleimpl(dest, t, std::index_sequence_for<Types...>{});
	}

	template<size_t Dim, class T>
	void prepare_copydown_inplace(prepare_copydown_state * dest, tensor<Dim, T> * t) {
		/* Note that this function modifies *v in-place. That's OK
		   provided that *v lives either
		   - on the stack; or
		   - in the allocator's buffer *after* dest->startOfDestination,
		   because in the latter case, all of this memory will be overwritten
		   by the copydown anyway, or freed when the allocator is reset.
		   We'll make sure that this function is never called with an argument
		   that lives in the allocator's buffer before dest->startOfDestination.
		   */
		void * sourceData = t->data();
		if (sourceData < dest->startOfDestination) {
			/* This data lives before the copydown location in the buffer.
			   We assume that this means it can't contain any pointers to
			   data after the copydown location, so we don't need to move
			   any of the data belonging to subobjects of *v.
			   That's fortunate, because we wouldn't be allowed to modify
			   objects before the copydown location even if we wanted to. */
			KS_ASSERT(!memory_overlaps(dest->startOfDestination, dest->subobjectDestination, *t));
			dest->subobjectDestination += inflated_bytes(*t);
		} else {
			int num_elements = t->num_elements();
			if (sourceData < dest->subobjectDestination) {
				/* This source overlaps the desination of another subobject that comes
				   earlier in the iteration order. We need to move it out of the way. */
				if (dest->alloc->top_ptr() < dest->subobjectDestination) {
					/* Make sure we're not about to copy to a place which is still
					   in the way! */
					dest->alloc->allocate(dest->subobjectDestination - (unsigned char*)dest->alloc->top_ptr());
				}
				*t = tensor<Dim, T>(dest->alloc, t->size());
				std::memcpy(t->data(), sourceData, num_elements * (int)sizeof(T));
			}
			dest->subobjectDestination += allocator::padded_size(sizeof(T) * num_elements);
			T* tdata = t->data();
			for (int i = 0; i != num_elements; ++i) {
				prepare_copydown_inplace(dest, &(tdata[i]));
			}
		}
	}

	/* Copy some of the data referred to by val if necessary,
	   returning a modified version of val which meets the
	   precondition for copydown_by_memmove below.

	   This function works by calculating where the eventual
	   destination will be for the data of each tensor subobject.
	   This involves replicating the sequence of allocations
	   that will take place, but without actually calling
	   an allocator.

	   Assumes that "mark" is not in the middle of an allocation
	   (see comment for copydown_by_memmove). */
	template<class T>
	T prepare_copydown(allocator * alloc, alloc_mark_t mark, T val) {
		unsigned char * start = static_cast<unsigned char*>(alloc->ptr_at(mark));
		prepare_copydown_state dest{ start, start, alloc };
		prepare_copydown_inplace(&dest, &val);
		return val;
	}

	template<class T>
	void copydown_by_memmove_inplace(allocator *, T *) { }

	template<class TupleType, size_t... Indices>
	void copydown_by_memmove_inplace_tuple(allocator * alloc, TupleType * t, std::index_sequence<Indices...>) {
		((copydown_by_memmove_inplace(alloc, &std::get<Indices>(*t))), ...);
	}
	template<class... Types>
	void copydown_by_memmove_inplace(allocator * alloc, tuple<Types...> * t) {
		copydown_by_memmove_inplace_tuple(alloc, t, std::index_sequence_for<Types...>{});
	}

	template<size_t Dim, class T>
	void copydown_by_memmove_inplace(allocator * alloc, tensor<Dim, T> * t) {
		int num_elements = t->num_elements();
		T* oldData = t->data();
		*t = tensor<Dim, T>(alloc, t->size());
		std::memmove(t->data(), oldData, sizeof(T) * static_cast<size_t>(num_elements));
		T* newData = t->data();
		for (int i = 0; i != num_elements; ++i) {
			copydown_by_memmove_inplace(alloc, &(newData[i]));
		}
	}

	/* Perform a copydown by iterating over the subobjects of val;
	   for each subobject which is a tensor, copy its data to the
	   desired position using memmove.

	   Precondition: for each tensor<T> subobject t, there must be no
	   overlap between the intervals
	     [t.data(), t.data() + t.num_elements()*sizeof(T)) and
	     [alloc->ptr_at(mark), newvdata)
	   where newvdata is the intended new value of t.data() after
	   copydown.
	   (If this condition was not satisfied, then v's data would
	   be overwritten before we got the chance to move it, because
	   the interval [alloc->ptr_at(mark), newvdata) contains
	   the destinations of subobjects which come before v in the
	   iteration order.)

	   If we assume that "mark" is always at the boundary of an
	   allocation, not in the middle of one, then the precondition
	   reduces to ensuring that t.data() is not in the interval
	   [alloc->ptr_at(mark), newvdata).
	   */
	template<class T>
	T copydown_by_memmove(allocator * alloc, alloc_mark_t mark, T val)
	{
		alloc->reset(mark);
		copydown_by_memmove_inplace(alloc, &val);
		return val;
	}

	/* Make a deep copy of the given object such that its allocations
	   start at the marked position, then reset the allocator to
	   the endpoint of the allocations for this object. That is, we
	   reclaim (and may overwrite) all of the memory of existing objects
	   which come after the marked position in the buffer.

	   Note that the original object val may itself refer to memory
	   which overlaps the copydown destination. */
	template<class T>
	T copydown(allocator * alloc, alloc_mark_t mark, T const& val)
	{
#ifdef CHECK_COPYDOWN_CORRECTNESS   // performs a (slow!) check that the result of a copydown is equal to the original
		alloc_mark_t originalTop = alloc->mark();
		alloc->allocate(inflated_bytes(val));  // ensure that safe_copy does not overlap any temporary allocations that might be made during copydown
		T safe_copy = inflated_deep_copy(alloc, val);
		alloc->reset(originalTop);
#endif
		T modified_val = prepare_copydown(alloc, mark, val);
		T ret = copydown_by_memmove(alloc, mark, modified_val);
#ifdef CHECK_COPYDOWN_CORRECTNESS
		if (ret != safe_copy) {
			std::cerr << "Detected an incorrect copydown" << std::endl;
			abort();
		}
#endif
		return ret;
	}

	// ===============================  Zero  ==================================
	// Return a zero value with the same shape as the input value
	template <class T>
	T zero(allocator * alloc, T const& val)
	{
		KS_ASSERT(false && "Need to overload zero for this type");
		return T{};
	}

	template <>
	double zero(allocator *, double const& val)
	{
		return 0.0;
	}

	template <>
	int zero(allocator *, int const& val)
	{
		return 0;
	}

	tuple<> zero(allocator *, tuple<> const& val)
	{
		return tuple<> ();
	}

	template <class... Ts>
	tuple<Ts...> zero(allocator * alloc, tuple<Ts...> const& val)
	{
		return prepend(zero(alloc, head(val)), zero(alloc, tail(val)));
	}

	template <size_t Dim, class T>
	tensor<Dim, T> zero(allocator * alloc, tensor<Dim, T> const& val)
	{
		tensor<Dim, T> ret(alloc, val.size());
		T* retdata = ret.data();
		const T* indata = val.data();
		for (int i = 0; i != ret.num_elements(); ++i) {
			retdata[i] = zero(alloc, indata[i]);
		}
		return ret;
	}

	// ===============================  Inplace add ==================================
	template <class T>
	struct inplace_add_t {
		static void go(T *t1, const T &t2) { *t1 += t2; }
	};

	template <class T>
	void inplace_add(T* t1, T const& t2)
	{
		inplace_add_t<T>::go(t1, t2);
	}

	template <>
	struct inplace_add_t<tuple<>> {
		static void go(tuple<> *t1, const tuple<> &t2) { }
	};

	template <size_t i, class T, class... Ts>
	void inplace_add_aux(tuple<T, Ts...> *t1, const tuple<T, Ts...> &t2)
	{
		static constexpr size_t n = sizeof...(Ts);

		inplace_add(&std::get<i>(*t1), std::get<i>(t2));
		if constexpr (i < n)
			inplace_add_aux<i + 1>(t1, t2);
	}

	template <class T, class... Ts>
	struct inplace_add_t<tuple<T, Ts...>> {
		static void go(tuple<T, Ts...> *t1, const tuple<T, Ts...> &t2)
		{
			inplace_add_aux<0>(t1, t2);
		}
	};

	template <size_t Dim, class T>
	struct inplace_add_t<tensor<Dim, T>> {
		static void go(tensor<Dim, T> *t1, const tensor<Dim, T> &t2)
		{
			KS_ASSERT(t1->size() == t2.size());
			T* t1data = t1->data();
			const T* t2data = t2.data();
			for (int i = 0, n = t1->num_elements(); i < n; ++i)
				ks::inplace_add_t<T>::go(&t1data[i], t2data[i]);
		}
	};

	// ============================  Tangent-space arithmetic ================================

	template <class T1, class T2>
	T1 ts_add(allocator *, T1 t1, T2 t2) { return t1 + t2; }

	template <class T1>
	T1 ts_add(allocator *, T1 t1, tuple<> t2) { return t1; }

	template <>
	inline tuple<> ts_add(allocator *, tuple<> t1, tuple<> t2)
	{
		return tuple<>{};
	}

	template <class T0, class... Ts, class U0, class... Us>
	auto ts_add(allocator * alloc, tuple<T0, Ts...> t1, tuple<U0, Us...> t2)
	{
		return prepend(ts_add(alloc, head(t1), head(t2)),
			ts_add(alloc, tail(t1), tail(t2)));
	}

	template <size_t Dim, class T>
	tensor<Dim, T> ts_add(allocator * alloc, tensor<Dim, T> const& a, tensor<Dim, T> const& b)
	{
		KS_ASSERT(a.size() == b.size());
		auto ret = tensor<Dim, T>::create(alloc, a.size());
		const T* adata = a.data();
		const T* bdata = b.data();
		T* retdata = ret.data();

		for (int i = 0, ne = a.num_elements(); i != ne; ++i)
			retdata[i] = ts_add(alloc, adata[i], bdata[i]);
		return ret;
	}

	template <class T>
	T ts_scale(allocator *, double s, T const& t)
	{
		return s * t;
	}

	template <>
	inline tuple<> ts_scale(allocator *, double s, tuple<> const& t)
	{
		return t;
	}

	template <class U0, class... Us>
	auto ts_scale(allocator * alloc, double s, tuple<U0, Us...> const& t)
	{
		return prepend(ts_scale(alloc, s, head(t)),
			ts_scale(alloc, s, tail(t)));
	}

	inline
		int ts_scale(allocator *, int const& t1, int const& t2)
	{
		return t1 * t2;
	}

	template <size_t Dim, class T>
	tensor<Dim, T> ts_scale(allocator * alloc, double val, tensor<Dim, T> const& t)
	{
		auto ret = tensor<Dim, T>::create(alloc, t.size());
		T* retdata = ret.data();
		for (int i = 0, ne = t.num_elements(); i != ne; ++i)
			retdata[i] = ts_scale(alloc, val, t[i]);
		return ret;
	}

	inline int ts_neg(allocator *, int d) { return -d; }

	inline double ts_neg(allocator *, double d) { return -d; }

	inline tuple<> ts_neg(allocator *, tuple<> d) { return d; }

	template <class U0, class... Us>
	inline tuple<U0, Us...> ts_neg(allocator * alloc, tuple<U0, Us...> t) { return prepend(ts_neg(alloc, head(t)), ts_neg(alloc, tail(t))); }

	template <size_t Dim, class T>
	inline tensor<Dim, T> ts_neg(allocator * alloc, tensor<Dim, T> t) {
		tensor<Dim, T> ret(alloc, t.size());
		const T* indata = t.data();
		T* outdata = ret.data();
		for (int i = 0, ne = t.num_elements(); i != ne; ++i) {
			outdata[i] = ts_neg(alloc, indata[i]);
		}
	}

	// =============================== Build ==================================
	template <class T, class F>
	vec<T> build(allocator * alloc, int size, F f)
	{
		vec<T> ret = vec<T>::create(alloc, size);

		for (int i = 0; i < size; ++i)
			ret[i] = T{ f(alloc, i) };
		return ret;
	}

	template<size_t Dim>
	struct build_t
	{
		static_assert(Dim >= 2u);

		template<class T, class F, class Size, class ...HigherDimensionIndices>
		static void do_build(allocator * alloc, Size const& size, T** data, F f, HigherDimensionIndices ...higherDimensionIndices) {
			int thisDimension = std::get<sizeof...(HigherDimensionIndices)>(size);
			for (int i = 0; i != thisDimension; ++i) {
				build_t<Dim - 1u>::do_build(alloc, size, data, f, higherDimensionIndices..., i);
			}
		}
	};

	template<>
	struct build_t<1>
	{
		template<class T, class F, class Size, class ...HigherDimensionIndices>
		static void do_build(allocator * alloc, Size const& size, T** data, F f, HigherDimensionIndices ...higherDimensionIndices) {
			int thisDimension = std::get<sizeof...(HigherDimensionIndices)>(size);
			for (int i = 0; i != thisDimension; ++i) {
				*(*data)++ = f(alloc, higherDimensionIndices..., i);
			}
		}
	};

	template <class T, class F, class ...SizeTypes>
	tensor<sizeof...(SizeTypes), T> build(allocator * alloc, std::tuple<SizeTypes...> size, F f)
	{
		constexpr auto Dim = sizeof...(SizeTypes);
		tensor<Dim, T> ret = tensor<Dim, T>::create(alloc, size);
		T* retData = ret.data();
		build_t<Dim>::do_build(alloc, size, &retData, f);
		return ret;
	}

	// =============================== Sumbuild ==================================

	/* A sumbuild is implemented by deep-copying the result of the
	   first iteration (using a copydown), then accumulating
	   subsequent iterations into this result using inplace_add.

	   e.g. for a 2-dimensional sumbuild, size {4, 3}, there is
	   the following sequence of calls to f (ignoring the allocator
	   argument for simplicity):
	   
			ret = copydown(f(0, 0))      }
			inplace_add(&ret, f(0, 1))   }  called by sumbuild_t<1>::do_sumbuild({4, 3}, f, 0)
			inplace_add(&ret, f(0, 2))   }

			inplace_add(&ret, f(1, 0))   }
			inplace_add(&ret, f(1, 1))   }  called by sumbuild_t<1>::inplace_sumbuild({4, 3}, f, 1)
			inplace_add(&ret, f(1, 2))   }

			inplace_add(&ret, f(2, 0))   }
			inplace_add(&ret, f(2, 1))   }  called by sumbuild_t<1>::inplace_sumbuild({4, 3}, f, 2)
			inplace_add(&ret, f(2, 2))   }

			inplace_add(&ret, f(3, 0))   }
			inplace_add(&ret, f(3, 1))   }  called by sumbuild_t<1>::inplace_sumbuild({4, 3}, f, 3)
			inplace_add(&ret, f(3, 2))   }
	*/

	template<size_t Dim>
	struct sumbuild_t
	{
		static_assert(Dim >= 2u);

		template<class T, class F, class Size, class ...HigherDimensionIndices>
		static T do_sumbuild(allocator * alloc, Size const& size, F f, HigherDimensionIndices ...higherDimensionIndices) {
			int thisDimension = std::get<sizeof...(HigherDimensionIndices)>(size);
			KS_ASSERT(thisDimension > 0);
			T ret = sumbuild_t<Dim - 1>::template do_sumbuild<T>(alloc, size, f, higherDimensionIndices..., 0);
			for (int i = 1; i != thisDimension; ++i)
				sumbuild_t<Dim - 1>::inplace_sumbuild(alloc, &ret, size, f, higherDimensionIndices..., i);
			return ret;
		}

		template<class T, class F, class Size, class ...HigherDimensionIndices>
		static void inplace_sumbuild(allocator * alloc, T* result, Size const& size, F f, HigherDimensionIndices ...higherDimensionIndices) {
			int thisDimension = std::get<sizeof...(HigherDimensionIndices)>(size);
			for (int i = 0; i != thisDimension; ++i)
				sumbuild_t<Dim - 1>::inplace_sumbuild(alloc, result, size, f, higherDimensionIndices..., i);
		}
	};

	template<>
	struct sumbuild_t<1>
	{
		template<class T, class F, class Size, class ...HigherDimensionIndices>
		static T do_sumbuild(allocator * alloc, Size const& size, F f, HigherDimensionIndices ...higherDimensionIndices) {
			int thisDimension = get_dimension<sizeof...(HigherDimensionIndices)>(size);
			KS_ASSERT(thisDimension > 0);
			alloc_mark_t mark0 = alloc->mark();
			T ret = copydown(alloc, mark0, f(alloc, higherDimensionIndices..., 0));
			alloc_mark_t mark1 = alloc->mark();
			for (int i = 1; i != thisDimension; ++i) {
				inplace_add(&ret, f(alloc, higherDimensionIndices..., i));
				alloc->reset(mark1);
			}
			return ret;
		}

		template<class T, class F, class Size, class ...HigherDimensionIndices>
		static void inplace_sumbuild(allocator * alloc, T* result, Size const& size, F f, HigherDimensionIndices ...higherDimensionIndices) {
			int thisDimension = get_dimension<sizeof...(HigherDimensionIndices)>(size);
			alloc_mark_t mark = alloc->mark();
			for (int i = 0; i != thisDimension; ++i) {
				inplace_add(result, f(alloc, higherDimensionIndices..., i));
				alloc->reset(mark);
			}
		}
	};

	template <class T, class F, class Size>
	T sumbuild(allocator * alloc, Size size, F f)
	{
		constexpr size_t Dim = dimension_of_tensor_index_type<Size>::value;
		return sumbuild_t<Dim>::template do_sumbuild<T>(alloc, size, f);
	}

<<<<<<< HEAD

	// Elementwise map
	template <size_t Dim, class T, class F>
	tensor<Dim, T> elementwise_map(allocator * alloc, tensor<Dim, T> const& t, F f)
	{
		auto ret = tensor<Dim, T>::create(alloc, t.size());
		T const* tdata = t.data();
		T* retdata = ret.data();
		for (int i = 0, ne = t.num_elements(); i != ne; ++i)
			retdata[i] = f(tdata[i]);
		return ret;
	}

=======
	// =============================== Fold ==================================

	template <class T, class F, class A>
	A fold(allocator * alloc, F f, A z, vec<T> v)
	{
		A acc = z;

		for (int i = 0; i < v.size(); i++) {
			acc = f(alloc, acc, v[i]);
		}

		return acc;
	}

	template <class T, class F, class F_, class A, class S, class dA, class dT>
	tuple<S, tuple<dA, vec<dT>>> RFold(allocator * alloc, const dT &dummy, S s_zero, F f, F_ f_, A acc, vec<T> v, dA dr) {
		auto forward_pass = std::vector<A>(v.size());

		for (int i = 0; i < v.size(); i++) {
			forward_pass[i] = acc;
			acc = f(alloc, acc, v[i]);
		}

		S dScope = s_zero;
		auto dv = vec<dT>(alloc, v.size());

		for (int i = v.size() - 1; i >= 0; i--) {
			tuple<S, tuple<dA, dT>> f_call = f_(alloc, tuple(forward_pass[i], v[i]), dr);

			S  f_call_dScope = std::get<0>(f_call);
			dA f_call_dacc   = std::get<0>(std::get<1>(f_call));
			dT f_call_dT     = std::get<1>(std::get<1>(f_call));

			dr = f_call_dacc;
			dScope = ts_add(alloc, dScope, f_call_dScope);
			dv[i] = f_call_dT;
		}

		return tuple(dScope, tuple(dr, dv));
	}

	// Probably should implement this as a loop
	template <class T, class F, class F_, class A, class dA, class dT>
	dA FFold_recursive(allocator * alloc, int i, F f, A acc, vec<T> v, F_ f_, dA dacc, vec<dT> dv) {
		if (i == v.size()) {
			return dacc;
		} else {
			dA fwd_f = f_(alloc, tuple(acc, v[i]), tuple(dacc, dv[i]));
			return FFold_recursive(alloc, i + 1, f, f(alloc, acc, v[i]), v, f_, fwd_f, dv);
		}
	}

	template <class T, class F, class F_, class A, class dA, class dT>
	dA FFold(allocator * alloc, F f, A acc, vec<T> v, F_ f_, dA dacc, vec<dT> dv) {
		return FFold_recursive(alloc, 0, f, acc, v, f_, dacc, dv);
	}

	// ===============================  Primitives  ==================================

>>>>>>> e719a91b
	template <class T>
	T delta(allocator * alloc, int i, int j, T val)
	{
		return (i == j) ? val : zero(alloc, val);
	}

	template <class SizeType, class T>
	auto constVec(allocator * alloc, SizeType size, T val)
	{
		constexpr size_t Dim = dimension_of_tensor_index_type<SizeType>::value;
		tensor<Dim, T> ret(alloc, size);
		T* retdata = ret.data();
		for(int j = 0, ne = ret.num_elements(); j != ne; ++j)
			retdata[j] = val;
		return ret;
	}

	template <class SizeType, class T>
	auto deltaVec(allocator * alloc, SizeType size, SizeType index, T val)
	{
		constexpr size_t Dim = dimension_of_tensor_index_type<SizeType>::value;
		tensor<Dim, T> ret = constVec(alloc, size, zero(alloc, val));
		ret.set_if_index_is_in_range(index, val);
		return ret;
	}

	template <class T, typename ...ArgTypes>
	vec<T> Vec_init(allocator * alloc, T arg0, ArgTypes... args)
	{
		std::vector<T> 	arr {{ arg0, args ... }};
		return tensor<1,T>(alloc, arr);
	}

	template <class F>
	auto diag(allocator * alloc, int rows, int cols, F f)
	{
		KS_ASSERT(rows == cols);
		typedef decltype(f(int{})) T;
		return build<vec<T>>(alloc, rows, [cols,f](allocator * alloc, int i) { 
					return deltaVec(alloc, cols, i, f(i)); 
		});
	}

<<<<<<< HEAD
	// specialize zero(tensor<Dim,T>)
	template <size_t Dim, class T>
	tensor<Dim, T> zero(allocator * alloc, tensor<Dim, T> const& val)
	{
		tensor<Dim, T> ret(alloc, val.size());
		T* retdata = ret.data();
		auto z = val.zero_element(alloc);
		for (int i = 0; i != ret.num_elements(); ++i) {
			retdata[i] = z;
		}
		return ret;
	}


	// -- Specialize type_to_string
	template <size_t Dim, typename T>
	struct type_to_string<ks::tensor<Dim, T>>
	{
		static std::string name()
		{
			return "tensor<" + std::to_string(Dim) + ", " + type_to_string<T>::name() + ">";
		}
	};

	// Elementwise addition
	template <size_t Dim, class T>
	tensor<Dim, T> ts_add(allocator * alloc, tensor<Dim, T> const& a, tensor<Dim, T> const& b)
	{
		KS_ASSERT(a.size() == b.size());
		auto ret = tensor<Dim, T>::create(alloc, a.size());
		const T* adata = a.data();
		const T* bdata = b.data();
		T* retdata = ret.data();

		for (int i = 0, ne = a.num_elements(); i != ne; ++i)
			retdata[i] = ts_add(alloc, adata[i], bdata[i]);
		return ret;
	}

	template <class T>
	T ts_scale(allocator * alloc, double s, T const& t);

	// Scale a tensor
	template <size_t Dim, class T>
	tensor<Dim, T> ts_scale(allocator * alloc, double val, tensor<Dim, T> const& t)
	{
		auto ret = tensor<Dim, T>::create(alloc, t.size());
		T const* tdata = t.data();
		T* retdata = ret.data();
		for (int i = 0, ne = t.num_elements(); i != ne; ++i)
			retdata[i] = ts_scale(alloc, val, tdata[i]);
		return ret;
	}

=======
>>>>>>> e719a91b
	// sum of elements
	template <size_t Dim, class T>
	T sum(allocator * alloc, tensor<Dim, T> const& t)
	{
		int ne = t.num_elements();
		KS_ASSERT(ne > 0);

		const T* indata = t.data();
		if (ne == 1) return indata[0];
		T ret = ts_add(alloc, indata[0], indata[1]);
		for (int i = 2; i < ne; ++i)
			ret = ts_add(alloc, ret, indata[i]);
		return ret;
	}

<<<<<<< HEAD
	// sum of elements
	template <size_t Dim, class T>
	T fwd$sum(allocator * alloc, tensor<Dim, T> const& t)
	{
		int ne = t.num_elements();
		if (ne == 0) { return zero(alloc, T{}); }

		const T* indata = t.data();
		if (ne == 1) return indata[0];
		T ret = ts_add(alloc, indata[0], indata[1]);
		for (int i = 2; i < ne; ++i)
			ret = ts_add(alloc, ret, indata[i]);
		return ret;
	}

	template <size_t Dim, class T>
	std::ostream &operator<<(std::ostream &s, ks::tensor<Dim, T> const &v)
	{
		s << "[";
		for (int i = 0; i < v.outer_dimension(); ++i)
			s << (i > 0 ? ", " : "") << v[i];
		return s << "]";
	}

	// ===============================  Primitives  ==================================

	tuple<> shape(allocator_base *, bool const&) { return {}; }
	tuple<> shape(allocator_base *, int const&) { return {}; }
	tuple<> shape(allocator_base *, double const&) { return {}; }
	tuple<> shape(allocator_base *, std::string const&) { return {}; }

	template<size_t Dim, class T>
	auto shape(allocator_base * alloc, tensor<Dim, T> const& t) {
		const T* indata = t.data();
		tensor<Dim, decltype(shape(alloc, *indata))> s(alloc, t.size());
		auto* outdata = s.data();
		for (int ii = 0, ne = t.num_elements(); ii != ne; ++ii) {
			outdata[ii] = shape(alloc, indata[ii]);
		}
		return s;
	}

	template<class TupleType, size_t... Indices>
	auto shape_impl(allocator_base * alloc, TupleType const& t, std::index_sequence<Indices...>) {
		return std::make_tuple(shape(alloc, std::get<Indices>(t))...);
	}

	template<class... Types>
	auto shape(allocator_base * alloc, tuple<Types...> const& t) {
		return shape_impl(alloc, t, std::index_sequence_for<Types...>{});
	}

	auto shape(allocator_base *) { return tuple<>{}; }

	template<class T1, class T2, class... Ts>
	auto shape(allocator_base * alloc, T1 const& t1, T2 const& t2, Ts const& ...ts) {
		return std::make_tuple(shape(alloc, t1), shape(alloc, t2), shape(alloc, ts)...);
	}


	template <class T>
	T ts_scale(allocator *, double s, T const& t)
	{
		return s * t;
	}

	template <>
	inline tuple<> ts_scale(allocator *, double s, tuple<> const& t)
	{
		return t;
	}

	template <class U0, class... Us>
	auto ts_scale(allocator * alloc, double s, tuple<U0, Us...> const& t)
	{
		return prepend(ts_scale(alloc, s, head(t)),
			ts_scale(alloc, s, tail(t)));
	}

	inline
		int ts_scale(allocator *, int const& t1, int const& t2)
	{
		return t1 * t2;
	}

=======
>>>>>>> e719a91b
	template <class T>
	inline bool eq(T t1, T t2)
	{
		return t1 == t2;
	}

	template <class T>
          inline bool ne(T t1, T t2)
	{
		return t1 != t2;
	}

        inline bool lt$aff(allocator *, double t1, double t2)
	{
		return t1 < t2;
	}

        inline bool lt$aii(allocator *, int t1, int t2)
	{
		return t1 < t2;
	}

	inline bool gt$aff(allocator *, double t1, double t2)
	{
		return t1 > t2;
	}

	inline bool gt$aii(allocator *, int t1, int t2)
	{
		return t1 > t2;
	}

	inline bool lte$aff(allocator *, double t1, double t2)
	{
		return t1 <= t2;
	}

	inline bool lte$aii(allocator *, int t1, int t2)
	{
		return t1 <= t2;
	}

	inline bool gte$aff(allocator *, double t1, double t2)
	{
		return t1 >= t2;
	}

	inline bool gte$aii(allocator *, int t1, int t2)
	{
		return t1 >= t2;
	}

	inline double add$aff(allocator *, double t1, double t2)
	{
		return t1 + t2;
	}

	inline int add$aii(allocator *, int t1, int t2)
	{
		return t1 + t2;
	}

	inline double mul$aff(allocator *, double t1, double t2)
	{
		return t1 * t2;
	}

	inline int mul$aii(allocator *, int t1, int t2)
	{
		return t1 * t2;
	}

	inline double abs$af(allocator *, double d) { return d > 0 ? d : -d; }

	inline double max$aff(allocator *, double a, double b) { return a > b ? a : b; }

	inline int to_integer(int d) { return d; }

	template<size_t I, size_t Dim, typename TupleType>
	auto unzip_element(allocator * alloc, tensor<Dim, TupleType> const& t)
	{
		tensor<Dim, std::tuple_element_t<I, TupleType>> ret(alloc, t.size());
		const TupleType* indata = t.data();
		auto* outdata = ret.data();
		for (int i = 0, ne = t.num_elements(); i != ne; ++i)
		{
			outdata[i] = std::get<I>(indata[i]);
		}
		return ret;
	}
	template<typename TupleType, size_t Dim, size_t... Indices>
	auto unzip_impl(allocator * alloc, tensor<Dim, TupleType> const& t, std::index_sequence<Indices...>)
	{
		return std::make_tuple(unzip_element<Indices>(alloc, t)...);
	}
	template <size_t Dim, class... Types>
	auto unzip(allocator * alloc, tensor<Dim, tuple<Types...>> const& t)
	{
		return unzip_impl(alloc, t, std::index_sequence_for<Types...>{});
	}

	// ========================= Random primitives ============
        // ranhash functions from
        //
        //     https://mathoverflow.net/questions/104915/pseudo-random-algorithm-allowing-o1-computation-of-nth-element
        inline uint64_t $ranhash(allocator *, uint64_t v) {
          v *= 3935559000370003845LL;
          v += 2691343689449507681LL;
          v ^= v >> 21; v ^= v << 37; v ^= v >> 4;
          v *= 4768777513237032717LL;
          v ^= v << 20; v ^= v >> 41; v ^= v << 5;
          return v;
        }

        inline double $ranhashdoub$ai(allocator * alloc, int32_t v) {
          return 5.42101086242752217E-20 * $ranhash(alloc, v);
        }

	// ========================= Trace primitive ===============
	template <class T>
	T $trace(T const& a)
	{
		std::cout << "Trace[" << a << "]" << std::endl;
		return a;
	}


	template <class T>
	int print(T a)
	{
		std::cout << a;
		return 0;
	}

	template <class T, class... Ts>
	int print(T a, Ts... t)
	{
		print(a);
		return 1 + print(t...);
	}

	// =========================== Timing ===============================
	template <class Functor>
	std::function<void(int)> repeat(Functor const& f) {
		return [=](int n) {
			for (int i = 0; i < n; ++i)
				f();
		};
	}


	// BENCHMARK
	// Call with e.g. 
	// benchmark(repeat([&]() { ... my code ... ; }));
	double benchmark(std::function<void(int)> f);
#define BENCHMARK(CODE) ks::benchmark(ks::repeat([&]() { CODE; }))
	/* e.g:
		alloc_mark_t mark = $alloc->mark();
		BENCHMARK(
			$alloc->reset(mark);
			c$68 = gmm_knossos_gmm_objective($alloc, c$62, c$63, c$64, c$65, c$66, c$67)
		);
	*/

#define $BENCH$al$d$d$bf$b(alloc, FUN) ks::benchmark(ks::repeat([&]() { \
																		auto t = (alloc)->mark(); \
																		FUN(alloc); \
																		(alloc)->reset(t); \
																		}))

	// ===============================  Dot ===========================================
    inline double ts_dot(double t1, double t2) { return t1 * t2; }

	template <class T>
	inline double ts_dot(T t1, tuple<> t2)
	{
		return 0.0;
	}

	template <class T>
	inline double ts_dot(T t1, tuple<T> t2)
	{
		return ts_dot(t1,std::get<0>(t2));
	}

	template <class T0, class... Ts, class U0, class... Us>
	inline double ts_dot(tuple<T0, Ts...> t1, tuple<U0, Us...> t2)
	{
		return ts_dot(head(t1), head(t2)) + ts_dot(tail(t1), tail(t2));
	}

	template <size_t Dim, class T1, class T2>
	inline double ts_dot(tensor<Dim, T1> t1, tensor<Dim, T2> t2)
	{
		double ret = 0;

		KS_ASSERT(t1.size() == t2.size());

		const T1* t1data = t1.data();
		const T2* t2data = t2.data();
		for (int i = 0, ne = t1.num_elements(); i < ne; i++)
		{
			ret += ts_dot(t1data[i], t2data[i]);
		}

		return ret;
	}

	// ===============================  Derivative check  ================================
	template<class Functor, class X>
	auto applyWithAllocator(allocator * alloc, Functor f, const X & x)
	{
		return std::apply(f, std::tuple_cat(std::make_tuple(alloc), x));
	}

  //  Check derivatives:
  // 
	//    delta_f = f(x+dx) - f(x) ~= D$f * dx
	//
	//  And
	//    rev_f(x, df) = df' * D$f
	//  So
	//    dot(df, delta_f) =~ df*d$f*dx 
	//                     =~ dot(rev_f, dx)
  // 
  //  i.e. what should be small (when dx is) if our
  //  reverse mode generated code is correct.
	template <class Functor, class RevFunctor, class X, class X_, class Dx, class Df>
        double $check(allocator * alloc, Functor f, RevFunctor rev_f, X x, X_ x_, Dx dx, Df df)
	{
		auto f_x = applyWithAllocator(alloc, f, x);
		auto f_x_plus_dx = applyWithAllocator(alloc, f, ts_add(alloc, x, dx));
		auto delta_f = f_x_plus_dx - f_x;
		double d1 = ts_dot(delta_f, df);
		auto dfJ = applyWithAllocator(alloc, rev_f, std::make_tuple(x_, df));
		double d2 = ts_dot(dfJ, dx);

		/*
		std::cout << "dfJ=" << dfJ << std::endl;
		std::cout << "DOT=" << dot(dfJ, dx) << std::endl;
		std::cout << " D1=" << d1 << std::endl;
		std::cout << " D2=" << d2 << std::endl;
		*/

		return std::abs(d1 - d2)/(std::abs(d1) + std::abs(d2));
	}
} // namespace ks

#include "knossos-lm.h"

#include "knossos-prelude.h"
#include "prelude-aten.cpp"<|MERGE_RESOLUTION|>--- conflicted
+++ resolved
@@ -549,61 +549,7 @@
 		}
 	};
 
-<<<<<<< HEAD
-	template <class T, class F, class ...SizeTypes>
-	tensor<sizeof...(SizeTypes), T> build(allocator * alloc, std::tuple<SizeTypes...> size, F f)
-	{
-		constexpr auto Dim = sizeof...(SizeTypes);
-		tensor<Dim, T> ret = tensor<Dim, T>::create(alloc, size);
-		T* retData = ret.data();
-		build_t<Dim>::do_build(alloc, size, &retData, f);
-		return ret;
-	}
-	
-	template <class T>
-	vec<T> deltaVec(allocator * alloc, int n, int i, T val)
-	{
-		vec<T> ret(alloc, n);
-		T z = zero(alloc, val);
-		for(int j = 0; j < n; ++j)
-			if (j != i)
-			  ret[j] = z;
-			else
-			  ret[j] = val;
-		return ret;
-	}
-
-	template <class T, class ...SizeTypes>
-	tensor<sizeof...(SizeTypes), T> deltaVec(allocator * alloc, std::tuple<SizeTypes...> size, std::tuple<SizeTypes...> i, T val)
-	{
-		T z = zero(alloc, val);
-		return build<T>(alloc, size, [&val,&z,&i](allocator* alloc, SizeTypes... ii) { return (std::make_tuple(ii...) == i) ? val : z; });
-	}
-
-
-	template <class T>
-	vec<T> constVec(allocator * alloc, int size, T val)
-	{
-		vec<T> ret = vec<T>::create(alloc, size);
-
-		for (int i = 0; i < size; ++i)
-			ret[i] = val;
-		return ret;
-	}
-
-	template <class T, class ...SizeTypes>
-	tensor<sizeof...(SizeTypes), T> constVec(allocator * alloc, std::tuple<SizeTypes...> size, T val)
-	{
-		return build<T>(alloc, size, [&val](allocator* alloc, SizeTypes... i) { return val; });
-	}
-
-	template <class T, class F, class A>
-        A fold(allocator * alloc, F f, A z, vec<T> v)
-	{
-          A acc = z;
-=======
 	// ===============================  Shape  ==================================
->>>>>>> e719a91b
 
 	tuple<> shape(allocator_base *, bool const&) { return {}; }
 	tuple<> shape(allocator_base *, int const&) { return {}; }
@@ -1197,7 +1143,6 @@
 		return sumbuild_t<Dim>::template do_sumbuild<T>(alloc, size, f);
 	}
 
-<<<<<<< HEAD
 
 	// Elementwise map
 	template <size_t Dim, class T, class F>
@@ -1211,7 +1156,6 @@
 		return ret;
 	}
 
-=======
 	// =============================== Fold ==================================
 
 	template <class T, class F, class A>
@@ -1271,7 +1215,6 @@
 
 	// ===============================  Primitives  ==================================
 
->>>>>>> e719a91b
 	template <class T>
 	T delta(allocator * alloc, int i, int j, T val)
 	{
@@ -1315,63 +1258,6 @@
 		});
 	}
 
-<<<<<<< HEAD
-	// specialize zero(tensor<Dim,T>)
-	template <size_t Dim, class T>
-	tensor<Dim, T> zero(allocator * alloc, tensor<Dim, T> const& val)
-	{
-		tensor<Dim, T> ret(alloc, val.size());
-		T* retdata = ret.data();
-		auto z = val.zero_element(alloc);
-		for (int i = 0; i != ret.num_elements(); ++i) {
-			retdata[i] = z;
-		}
-		return ret;
-	}
-
-
-	// -- Specialize type_to_string
-	template <size_t Dim, typename T>
-	struct type_to_string<ks::tensor<Dim, T>>
-	{
-		static std::string name()
-		{
-			return "tensor<" + std::to_string(Dim) + ", " + type_to_string<T>::name() + ">";
-		}
-	};
-
-	// Elementwise addition
-	template <size_t Dim, class T>
-	tensor<Dim, T> ts_add(allocator * alloc, tensor<Dim, T> const& a, tensor<Dim, T> const& b)
-	{
-		KS_ASSERT(a.size() == b.size());
-		auto ret = tensor<Dim, T>::create(alloc, a.size());
-		const T* adata = a.data();
-		const T* bdata = b.data();
-		T* retdata = ret.data();
-
-		for (int i = 0, ne = a.num_elements(); i != ne; ++i)
-			retdata[i] = ts_add(alloc, adata[i], bdata[i]);
-		return ret;
-	}
-
-	template <class T>
-	T ts_scale(allocator * alloc, double s, T const& t);
-
-	// Scale a tensor
-	template <size_t Dim, class T>
-	tensor<Dim, T> ts_scale(allocator * alloc, double val, tensor<Dim, T> const& t)
-	{
-		auto ret = tensor<Dim, T>::create(alloc, t.size());
-		T const* tdata = t.data();
-		T* retdata = ret.data();
-		for (int i = 0, ne = t.num_elements(); i != ne; ++i)
-			retdata[i] = ts_scale(alloc, val, tdata[i]);
-		return ret;
-	}
-
-=======
->>>>>>> e719a91b
 	// sum of elements
 	template <size_t Dim, class T>
 	T sum(allocator * alloc, tensor<Dim, T> const& t)
@@ -1387,94 +1273,6 @@
 		return ret;
 	}
 
-<<<<<<< HEAD
-	// sum of elements
-	template <size_t Dim, class T>
-	T fwd$sum(allocator * alloc, tensor<Dim, T> const& t)
-	{
-		int ne = t.num_elements();
-		if (ne == 0) { return zero(alloc, T{}); }
-
-		const T* indata = t.data();
-		if (ne == 1) return indata[0];
-		T ret = ts_add(alloc, indata[0], indata[1]);
-		for (int i = 2; i < ne; ++i)
-			ret = ts_add(alloc, ret, indata[i]);
-		return ret;
-	}
-
-	template <size_t Dim, class T>
-	std::ostream &operator<<(std::ostream &s, ks::tensor<Dim, T> const &v)
-	{
-		s << "[";
-		for (int i = 0; i < v.outer_dimension(); ++i)
-			s << (i > 0 ? ", " : "") << v[i];
-		return s << "]";
-	}
-
-	// ===============================  Primitives  ==================================
-
-	tuple<> shape(allocator_base *, bool const&) { return {}; }
-	tuple<> shape(allocator_base *, int const&) { return {}; }
-	tuple<> shape(allocator_base *, double const&) { return {}; }
-	tuple<> shape(allocator_base *, std::string const&) { return {}; }
-
-	template<size_t Dim, class T>
-	auto shape(allocator_base * alloc, tensor<Dim, T> const& t) {
-		const T* indata = t.data();
-		tensor<Dim, decltype(shape(alloc, *indata))> s(alloc, t.size());
-		auto* outdata = s.data();
-		for (int ii = 0, ne = t.num_elements(); ii != ne; ++ii) {
-			outdata[ii] = shape(alloc, indata[ii]);
-		}
-		return s;
-	}
-
-	template<class TupleType, size_t... Indices>
-	auto shape_impl(allocator_base * alloc, TupleType const& t, std::index_sequence<Indices...>) {
-		return std::make_tuple(shape(alloc, std::get<Indices>(t))...);
-	}
-
-	template<class... Types>
-	auto shape(allocator_base * alloc, tuple<Types...> const& t) {
-		return shape_impl(alloc, t, std::index_sequence_for<Types...>{});
-	}
-
-	auto shape(allocator_base *) { return tuple<>{}; }
-
-	template<class T1, class T2, class... Ts>
-	auto shape(allocator_base * alloc, T1 const& t1, T2 const& t2, Ts const& ...ts) {
-		return std::make_tuple(shape(alloc, t1), shape(alloc, t2), shape(alloc, ts)...);
-	}
-
-
-	template <class T>
-	T ts_scale(allocator *, double s, T const& t)
-	{
-		return s * t;
-	}
-
-	template <>
-	inline tuple<> ts_scale(allocator *, double s, tuple<> const& t)
-	{
-		return t;
-	}
-
-	template <class U0, class... Us>
-	auto ts_scale(allocator * alloc, double s, tuple<U0, Us...> const& t)
-	{
-		return prepend(ts_scale(alloc, s, head(t)),
-			ts_scale(alloc, s, tail(t)));
-	}
-
-	inline
-		int ts_scale(allocator *, int const& t1, int const& t2)
-	{
-		return t1 * t2;
-	}
-
-=======
->>>>>>> e719a91b
 	template <class T>
 	inline bool eq(T t1, T t2)
 	{
