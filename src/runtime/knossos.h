--- conflicted
+++ resolved
@@ -475,30 +475,18 @@
 		return ret;
 	}
 
-<<<<<<< HEAD
 	template <class T>
 	T delta(int i, int j, T val)
-=======
-	inline 
-	double delta(int i, int j, double val)
->>>>>>> 7a54a265
 	{
 		return (i == j) ? val : convert<T>::go(zero_t<T>{});
 	}
 
-<<<<<<< HEAD
 	template <class T>
 	vec<T> deltaVec(size_t n, size_t i, T val)
 	{
 		return build<T>(n, [i,val](size_t ii) { 
 			return (i == ii) ? val : convert<T>::go(zero_t<T>{}); 
 		});
-=======
-	inline
-		vec<double> deltaVec(int n, int i, double val)
-	{
-		return build<double>(n, [i,val](int ii) { return (i == ii) ? val : 0.0; });
->>>>>>> 7a54a265
 	} 
 	
 	template <class F>
@@ -1222,13 +1210,8 @@
 		return t;
 	}
 
-<<<<<<< HEAD
 	template <>
 	tuple<> mul(double s, tuple<> const& t)
-=======
-	inline
-	double mul(double t1, double t2)
->>>>>>> 7a54a265
 	{
 		return t;
 	}
@@ -1351,4 +1334,4 @@
 		return 1 + pr(t...);
 	}
 
-} // namespace ks
+} // namespace ks