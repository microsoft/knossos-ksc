--- conflicted
+++ resolved
@@ -95,10 +95,10 @@
  rev$mul (Tuple Float Float)
  ((xt : (Tuple Float Float)) (drt : Float))
  (let
-  ((x1 (get$1$2 xt))
-   (x2 (get$2$2 xt))
+  (((x1 x2) xt)
    (d_dmul drt))
   (tuple (mul d_dmul x2) (mul d_dmul x1))))
+
 
 (edef mul Integer (Integer Integer))
 (edef D$mul (LM (Tuple Integer Integer) Integer) (Integer Integer))
@@ -157,25 +157,11 @@
 (def
  fwd$eq (Tuple)
  ((xt : (Tuple Float Float)) (dxt : (Tuple Float Float)))
-<<<<<<< HEAD
   (tuple))
 (def
  rev$eq (Tuple Float Float)
  ((xt : (Tuple Float Float)) (drt : (Tuple)))
   (tuple 0.0 0.0))
-=======
- (let
-  (((x1 x2) xt)
-   ((dx1 dx2) dxt))
-  (add (mul x2 dx1) (mul x1 dx2))))
-(def
- rev$mul (Tuple Float Float)
- ((xt : (Tuple Float Float)) (drt : Float))
- (let
-  (((x1 x2) xt)
-   (d_dmul drt))
-  (tuple (mul d_dmul x2) (mul d_dmul x1))))
->>>>>>> 852556b5
 
 (edef eq Bool (Integer Integer))
 (edef D$eq (LM (Tuple Integer Integer) Bool) (Integer Integer))
