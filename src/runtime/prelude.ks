--- conflicted
+++ resolved
@@ -106,11 +106,7 @@
  ((xt : (Tuple Integer Integer)) (drt : (Tuple)))
   (tuple (tuple) (tuple)))
 
-<<<<<<< HEAD
 ;; mul Mat Vec
-=======
-; mul Mat Vec
->>>>>>> 0c0d6eac
 (edef mul (Vec Float) ((Tensor 2 Float) (Vec Float)))
 (def shape$mul (Vec (Tuple)) ((m : (Tensor 2 Float)) (v : (Vec Float)))
           (constVec (get$1$2 (size m)) (tuple)))
@@ -122,17 +118,9 @@
 
 (def fwd$mul (Vec Float)
           ((M_v : (Tuple (Tensor 2 Float) (Vec Float))) (dM_dv : (Tuple (Tensor 2 Float) (Vec Float))))
-<<<<<<< HEAD
      (let ((M v) M_v)
      (let ((dM dv) dM_dv)
         (ts_add (mul dM v) (mul M dv)))))
-=======
-     (let ((M  (get$1$2 M_v))
-           (v  (get$2$2 M_v))
-           (dM (get$1$2 dM_dv))
-           (dv (get$2$2 dM_dv)))
-    (ts_add (mul dM v) (mul M dv))))
->>>>>>> 0c0d6eac
 
 (edef rev$mul (Tuple (Tensor 2 Float) (Vec Float))
           ((Tuple (Tensor 2 Float) (Vec Float)) (Vec Float)))
