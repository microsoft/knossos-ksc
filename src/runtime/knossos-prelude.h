// Defines everything in Knossos.ks

namespace ks {
// ===============================  Test edef  ========================
// These only exist so that we can test edef functionality.
// We should probably come up with a better story for the
// tests but at the time of writing I didn't want to hold back
// edef support any longer.
double edef_example$af(allocator *, double x) { return x; }
double fwd$edef_example$aff(allocator *, double x, double dx) { return dx; }
double rev$edef_example$aff(allocator *, double x, double ddr) { return ddr; }

vec<double>
mul$Mat$Vec$aT1T1fT1f(allocator * alloc, vec<vec<double>> const& M, vec<double> const& v)
{
<<<<<<< HEAD
	int r = size(M);
	vec<double> ret(alloc, r);
	for(int i = 0; i < r; ++i)
		ret[i] = dot(M[i], v);
	return ret;
=======
	return ts_dot(a,b);
>>>>>>> d7d8cb8f
}

vec<double>
mul$aT2fT1f(allocator * alloc, tensor<2, double> const& M, vec<double> const& v)
{
	int r = M.outer_dimension();
	vec<double> ret(alloc, r);
	for(int i = 0; i < r; ++i)
		ret[i] = ts_dot(M[i], v);
	return ret;
}

tuple<tensor<2, double>,vec<double>>
rev$mul$a$dT2fT1f$bT1f(allocator * alloc, std::tuple<tensor<2, double>, vec<double>> const& M_v, vec<double> const& dr)
{
	auto [M, v] = M_v;
	int r = M.outer_dimension();
	int c = size(v);
	tensor<2, double> retM(alloc, size(M));
	for(int i = 0; i < r; ++i) {
		// Inlined retM[i].assign(ts_scale(dr[i], v))
		vec<double> retrow = retM[i];
		for (int j = 0; j < c; ++j)
			retrow[j] = dr[i] * v[j];
	}

	vec<double> retv(alloc, c);
	for(int i = 0; i < c; ++i) {
		double retvi = 0;
		for(int j = 0; j < r; ++j)
			retvi += M.index(std::make_tuple(j, i)) * dr[j];
		retv[i] = retvi;
	}

	return std::make_tuple(retM,retv);
}

size_t imax$aT1f(allocator *, vec<double> const &v)
{
    KS_ASSERT(size(v) > 0);
    size_t imax = 0;
    double vmax = v[imax];
    for (int i = 1; i < size(v); ++i)
        if (v[i] > vmax)
        {
            vmax = v[i];
            imax = i;
        }
    return imax;
}

double max$aT1f(allocator * alloc, vec<double> const& v)
{
    return v[imax$aT1f(alloc, v)];
}

double digamma(allocator *, double x)
{
	std::cerr << "digamma unimp!\n" << std::endl;
	throw "digamma unimp!\n";
}

double rev$lgamma$aff(allocator *, double x, double dr)
{
	std::cerr << "rev$lgamma unimp!\n" << std::endl;
	throw "rev$gamma unimp!\n";
}
double fwd$lgamma$aff(allocator *, double x, double dx)
{
  if (dx == 0.0) {
    return 0.0;
  } else {
    std::cerr << "fwd$lgamma unimp!\n" << std::endl;
    throw "fwd$gamma unimp except at dx == 0!\n";
  }
}

double pow$aFloat(allocator *, double x, double e)
{
    return std::pow(x,e);
}

double fwd$pow$aFloat(allocator *, double x, double e, double dx, double de)
{
	std::cerr << "fwd$pow unimp!\n" << std::endl;
	throw "fwd$pow unimp!\n";
}

tuple<double,double> rev$pow$aFloat(allocator *, double x, double e, double dr)
{
	std::cerr << "rev$pow unimp!\n" << std::endl;
	throw "rev$pow unimp!\n";
}

tuple<> fwd$gt(allocator *, double a,double b,double d$a,double d$b)
{
    return tuple<>();
}

tuple<double,double> rev$gt(allocator *, double a,double b, tuple<> d$r)
{
	std::cerr << "rev$gt unimp!\n" << std::endl;
	throw "rev$gt unimp!\n";
}

inline double sub$aff(allocator *, double t1, double t2)
{
	return t1 - t2;
}

inline int sub$aii(allocator *, int t1, int t2)
{
	return t1 - t2;
}

inline double div$aff(allocator *, double t1, double t2)
{
	return t1 / t2;
}

inline int div$aii(allocator *, int t1, int t2)
{
	return t1 / t2;
}

inline double neg$af(allocator *, double t)
{
	return -t;
}

inline int neg$ai(allocator *, int t)
{
	return -t;
}

inline double exp$af(allocator *, double d) { return exp(d); }
inline double log$af(allocator *, double d) { return log(d); }
inline double sin$af(allocator *, double d) { return sin(d); }
inline double cos$af(allocator *, double d) { return cos(d); }
inline double tanh$af(allocator *, double d) { return tanh(d); }
inline double lgamma$af(allocator *, double d) { return lgamma(d); }

inline double to_float$ai(allocator *, int d) { return d; }
inline double to_float(allocator *, int d) { return d; }

inline bool or$abb(allocator *, int b1, int b2)  { return b1 || b2; }
inline bool and$abb(allocator *, int b1, int b2) { return b1 && b2; }
}

#include "knossos-prelude-lm.h"<|MERGE_RESOLUTION|>--- conflicted
+++ resolved
@@ -9,20 +9,6 @@
 double edef_example$af(allocator *, double x) { return x; }
 double fwd$edef_example$aff(allocator *, double x, double dx) { return dx; }
 double rev$edef_example$aff(allocator *, double x, double ddr) { return ddr; }
-
-vec<double>
-mul$Mat$Vec$aT1T1fT1f(allocator * alloc, vec<vec<double>> const& M, vec<double> const& v)
-{
-<<<<<<< HEAD
-	int r = size(M);
-	vec<double> ret(alloc, r);
-	for(int i = 0; i < r; ++i)
-		ret[i] = dot(M[i], v);
-	return ret;
-=======
-	return ts_dot(a,b);
->>>>>>> d7d8cb8f
-}
 
 vec<double>
 mul$aT2fT1f(allocator * alloc, tensor<2, double> const& M, vec<double> const& v)
