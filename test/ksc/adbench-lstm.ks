; LSTM as implemented in the ADBench suite.  It is not a standard LSTM
; but it is an exact copy of ADBench's version so that it is
; meaningful to compare their performance.
;
; See
;
;     https://github.com/awf/ADBench/blob/master/src/cpp/shared/lstm.h

(def sigmoid Float (x : Float)
<<<<<<< HEAD
     (div 1.0 (add 1.0 (exp (neg x)))))
=======
     (div@ff 1.0 (add@ff 1.0 (exp (neg x)))))
>>>>>>> 5a42702f

(def exp$VecR (Vec Float) ((v : Vec Float))
 (let (n (size v))
  (build n (lam (i : Integer) (exp (index i v))))))

; The other ADBench implementations add 2 to the logsumexp. It's not
; clear why they do that but we have to do the same to match.  See
;
;     https://github.com/awf/ADBench/issues/143
(def logsumexp Float ((v : Vec Float))
    (log (add@ff 2.0 (sum (exp$VecR v)))))

; all Vecs size h
(def lstm_model (Tuple (Vec Float) (Vec Float))
     ((wf : Vec Float) (bf : Vec Float)
      (wi : Vec Float) (bi : Vec Float)
      (wo : Vec Float) (bo : Vec Float)
      (wc : Vec Float) (bc : Vec Float)
      (hidden : Vec Float)
      (cell   : Vec Float)
      (input  : Vec Float))

     (let ((h (size wf))
           (cell_out (build h (lam (hi : Integer)
<<<<<<< HEAD
              (let ((forget  (sigmoid (add (mul (index hi input)  (index hi wf)) (index hi bf))))
                    (ingate  (sigmoid (add (mul (index hi hidden) (index hi wi)) (index hi bi))))
                    (change  (tanh    (add (mul (index hi hidden) (index hi wc)) (index hi bc)))))
                (add (mul (index hi cell) forget) (mul ingate change))))))
           (hidden_out (build h (lam (hi : Integer)
              (let ((outgate (sigmoid (add (mul (index hi input)  (index hi wo)) (index hi bo)))))
                (mul outgate (tanh (index hi cell_out))))))))
=======
              (let ((forget  (sigmoid (add@ff (mul@ff (index hi input)  (index hi wf)) (index hi bf))))
                    (ingate  (sigmoid (add@ff (mul@ff (index hi hidden) (index hi wi)) (index hi bi))))
                    (change  (tanh    (add@ff (mul@ff (index hi hidden) (index hi wc)) (index hi bc)))))
                (add@ff (mul@ff (index hi cell) forget) (mul@ff ingate change))))))
           (hidden_out (build h (lam (hi : Integer)
              (let ((outgate (sigmoid (add@ff (mul@ff (index hi input)  (index hi wo)) (index hi bo)))))
                (mul@ff outgate (tanh (index hi cell_out))))))))
>>>>>>> 5a42702f
       (tuple hidden_out cell_out)))

; Return (Tuple (Vec h Float) (Vec l (Tuple (Vec h Float) (Vec h Float)))
; wf_bf_wi_bi_wo_bo_wc_bc_hidden_cell : Vec l <tuple of (Vec h)s>
; All others size h
(def lstm_predict (Tuple (Vec Float) (Vec (Tuple (Vec Float) (Vec Float))))
     ((wf_bf_wi_bi_wo_bo_wc_bc_hidden_cell :
           Vec (Tuple (Vec Float) (Vec Float)
                      (Vec Float) (Vec Float)
                      (Vec Float) (Vec Float)
                      (Vec Float) (Vec Float)
                      (Vec Float) (Vec Float)))

      (in_weight  : Vec Float)
      (out_weight : Vec Float)
      (out_bias   : Vec Float)

      (input : Vec Float))

     (let ((h (size in_weight))
           (l (size wf_bf_wi_bi_wo_bo_wc_bc_hidden_cell))
           (output1 (build h (lam (bi : Integer) (mul (index bi input) (index bi in_weight)))))
           (final_output_i_o_v (fold (lam
               (layer_output_params
                : (Tuple (Tuple Integer (Vec Float) (Vec (Tuple (Vec Float) (Vec Float))))
                         (Tuple (Vec Float) (Vec Float)
                                (Vec Float) (Vec Float)
                                (Vec Float) (Vec Float)
                                (Vec Float) (Vec Float)
                                (Vec Float) (Vec Float))))
               (let ((i_layer_output_vec (get$1$2 layer_output_params))
                     (iteration (get$1$3 i_layer_output_vec))
                     (layer_output (get$2$3 i_layer_output_vec))
                     (vec_output (get$3$3 i_layer_output_vec))
                     (params (get$2$2 layer_output_params))
                     (wf (get$1$10 params))
                     (bf (get$2$10 params))
                     (wi (get$3$10 params))
                     (bi (get$4$10 params))
                     (wo (get$5$10 params))
                     (bo (get$6$10 params))
                     (wc (get$7$10 params))
                     (bc (get$8$10 params))
                     (hidden (get$9$10 params))
                     (cell (get$10$10 params))
                     (hidden_cell (lstm_model wf bf wi bi wo bo wc bc hidden cell layer_output))
                     (layer_output_next (get$1$2 hidden_cell))
                     (vec_output_next
                          (build l (lam (li : Integer)
                              (if (eq li iteration)
                                  hidden_cell
                                (index li vec_output))))))
                 (tuple (add iteration 1) layer_output_next vec_output_next)))

                         (tuple 0
                                output1
                                (constVec l (tuple (constVec h 0.0) (constVec h 0.0))))
                         wf_bf_wi_bi_wo_bo_wc_bc_hidden_cell))

           (final_output (get$2$3 final_output_i_o_v))
           (final_output_vec (get$3$3 final_output_i_o_v))
           (output (build h (lam (bi : Integer)
<<<<<<< HEAD
                       (add (mul (index bi final_output) (index bi out_weight))
=======
                       (add@ff (mul@ff (index bi final_output) (index bi out_weight))
>>>>>>> 5a42702f
                            (index bi out_bias))))))
       (tuple output final_output_vec)))

; sequence: Vec cm1 <tuple of (Vec h)s>
(def lstm_objective Float
     ((wf_bf_wi_bi_wo_bo_wc_bc_hidden_cell :
           Vec (Tuple (Vec Float) (Vec Float)
                      (Vec Float) (Vec Float)
                      (Vec Float) (Vec Float)
                      (Vec Float) (Vec Float)
                      (Vec Float) (Vec Float)))

      (in_weight  : Vec Float)
      (out_weight : Vec Float)
      (out_bias   : Vec Float)
      (sequence : Vec (Tuple (Vec Float) (Vec Float))))

     (let ((l (size wf_bf_wi_bi_wo_bo_wc_bc_hidden_cell))
           (h (size in_weight))
           (cm1 (size sequence))
           (total_hidden (fold (lam (total_data_gold
               : (Tuple (Tuple Float (Vec (Tuple (Vec Float) (Vec Float))))
                         (Tuple (Vec Float) (Vec Float))))
                   (let ((total_hidden (get$1$2 total_data_gold))
                         (total (get$1$2 total_hidden))
                         (hidden_cell (get$2$2 total_hidden))
                         (data_gold (get$2$2 total_data_gold))
                         (data (get$1$2 data_gold))
                         (ygold (get$2$2 data_gold))
                         (wf_bf_wi_bi_wo_bo_wc_bc_hidden_cell_next
                          (build l (lam (li : Integer)
                             (tuple (get$1$10 (index li wf_bf_wi_bi_wo_bo_wc_bc_hidden_cell))
                                    (get$2$10 (index li wf_bf_wi_bi_wo_bo_wc_bc_hidden_cell))
                                    (get$3$10 (index li wf_bf_wi_bi_wo_bo_wc_bc_hidden_cell))
                                    (get$4$10 (index li wf_bf_wi_bi_wo_bo_wc_bc_hidden_cell))
                                    (get$5$10 (index li wf_bf_wi_bi_wo_bo_wc_bc_hidden_cell))
                                    (get$6$10 (index li wf_bf_wi_bi_wo_bo_wc_bc_hidden_cell))
                                    (get$7$10 (index li wf_bf_wi_bi_wo_bo_wc_bc_hidden_cell))
                                    (get$8$10 (index li wf_bf_wi_bi_wo_bo_wc_bc_hidden_cell))
                                    (get$1$2 (index li hidden_cell))
                                    (get$2$2 (index li hidden_cell))))))
                         (ypred_v (lstm_predict wf_bf_wi_bi_wo_bo_wc_bc_hidden_cell_next
                                                in_weight out_weight out_bias
                                                data))
                         (ypred (get$1$2 ypred_v))
                         (hidden_cell_next (get$2$2 ypred_v))
                         (lse (logsumexp ypred))
                         (ynorm (build h (lam (hi : Integer) (sub (index hi ypred) lse))))

                         (total_increment (sumbuild h (lam (hi : Integer)
                                              (mul (index hi ygold) (index hi ynorm)))))

                         (total_next (add@ff total total_increment)))
                     (tuple total_next hidden_cell_next))
                   )
                               (tuple 0.0 (build l (lam (li : Integer) (tuple (get$9$10 (index li wf_bf_wi_bi_wo_bo_wc_bc_hidden_cell))
                                                                              (get$10$10 (index li wf_bf_wi_bi_wo_bo_wc_bc_hidden_cell))))))
                        sequence))
           (total (get$1$2 total_hidden))
           (count (to_float (mul cm1 h)))
           (loss (neg (div total count))))
       loss))<|MERGE_RESOLUTION|>--- conflicted
+++ resolved
@@ -7,11 +7,7 @@
 ;     https://github.com/awf/ADBench/blob/master/src/cpp/shared/lstm.h
 
 (def sigmoid Float (x : Float)
-<<<<<<< HEAD
      (div 1.0 (add 1.0 (exp (neg x)))))
-=======
-     (div@ff 1.0 (add@ff 1.0 (exp (neg x)))))
->>>>>>> 5a42702f
 
 (def exp$VecR (Vec Float) ((v : Vec Float))
  (let (n (size v))
@@ -36,7 +32,6 @@
 
      (let ((h (size wf))
            (cell_out (build h (lam (hi : Integer)
-<<<<<<< HEAD
               (let ((forget  (sigmoid (add (mul (index hi input)  (index hi wf)) (index hi bf))))
                     (ingate  (sigmoid (add (mul (index hi hidden) (index hi wi)) (index hi bi))))
                     (change  (tanh    (add (mul (index hi hidden) (index hi wc)) (index hi bc)))))
@@ -44,15 +39,6 @@
            (hidden_out (build h (lam (hi : Integer)
               (let ((outgate (sigmoid (add (mul (index hi input)  (index hi wo)) (index hi bo)))))
                 (mul outgate (tanh (index hi cell_out))))))))
-=======
-              (let ((forget  (sigmoid (add@ff (mul@ff (index hi input)  (index hi wf)) (index hi bf))))
-                    (ingate  (sigmoid (add@ff (mul@ff (index hi hidden) (index hi wi)) (index hi bi))))
-                    (change  (tanh    (add@ff (mul@ff (index hi hidden) (index hi wc)) (index hi bc)))))
-                (add@ff (mul@ff (index hi cell) forget) (mul@ff ingate change))))))
-           (hidden_out (build h (lam (hi : Integer)
-              (let ((outgate (sigmoid (add@ff (mul@ff (index hi input)  (index hi wo)) (index hi bo)))))
-                (mul@ff outgate (tanh (index hi cell_out))))))))
->>>>>>> 5a42702f
        (tuple hidden_out cell_out)))
 
 ; Return (Tuple (Vec h Float) (Vec l (Tuple (Vec h Float) (Vec h Float)))
@@ -115,11 +101,7 @@
            (final_output (get$2$3 final_output_i_o_v))
            (final_output_vec (get$3$3 final_output_i_o_v))
            (output (build h (lam (bi : Integer)
-<<<<<<< HEAD
                        (add (mul (index bi final_output) (index bi out_weight))
-=======
-                       (add@ff (mul@ff (index bi final_output) (index bi out_weight))
->>>>>>> 5a42702f
                             (index bi out_bias))))))
        (tuple output final_output_vec)))
 
