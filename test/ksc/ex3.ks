--- conflicted
+++ resolved
@@ -4,8 +4,6 @@
        (let (z (add x y))
             (mul y z)))
 
-<<<<<<< HEAD
-=======
 (def h2 Float (t : (Tuple Float Float))
      (let (((x y) t)
            (z (add x y)))
@@ -29,5 +27,4 @@
        (let (z (add x y))
          0.0)))
 
->>>>>>> e719a91b
 (def main Integer () 0)