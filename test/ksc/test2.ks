--- conflicted
+++ resolved
@@ -1,32 +1,28 @@
-; Copyright (c) Microsoft Corporation.
-; Licensed under the MIT license.
-
-(def f1 Float ((x :  Float) (y :  Float) (i : Integer))
-        (mul (if (lt i 3) (add x 1.0) (mul 7.0 (to_float i))) y)
-)
-
-(def f2 Float ((x : Vec Float) (y : Vec Float) (i : Integer) )
-        (mul (if (lt i 3) (index i x) 7.0) (index i y))
-)
-
-(def f7 Float ((x : Vec Float) (y : Vec Float) )
-    (assert (eq (size x) (size y))
-        (sum (build (size x)
-                    (lam (i : Integer) (mul (if (lt i 3) (index i x) 7.0) (index i y))))))
-)
-
-
-
-(def main Integer ()
-    (let (v1 (build 3 (lam (i : Integer) (mul 3.0 (to_float i)))))
-<<<<<<< HEAD
-        (print (f7 v1 v1)
-=======
-        (print 
-            (f7 v1 v1) "\n"
->>>>>>> c95ffa49
-            ; See https://github.com/awf/knossos/issues/281 (D$f7 v1 v1)
-            ; See https://github.com/awf/knossos/issues/281 (D$f1 1.1 2.3 2)
-            (fwd$f1 (tuple 1.1 2.3 3) (tuple 0.0 1.0 (tuple))) "\n"
-            (fwd$f1 (tuple 1.1 2.3 3) (tuple 1.0 0.0 (tuple))) "\n"
-            )))
+; Copyright (c) Microsoft Corporation.
+; Licensed under the MIT license.
+
+(def f1 Float ((x :  Float) (y :  Float) (i : Integer))
+        (mul (if (lt i 3) (add x 1.0) (mul 7.0 (to_float i))) y)
+)
+
+(def f2 Float ((x : Vec Float) (y : Vec Float) (i : Integer) )
+        (mul (if (lt i 3) (index i x) 7.0) (index i y))
+)
+
+(def f7 Float ((x : Vec Float) (y : Vec Float) )
+    (assert (eq (size x) (size y))
+        (sum (build (size x)
+                    (lam (i : Integer) (mul (if (lt i 3) (index i x) 7.0) (index i y))))))
+)
+
+
+
+(def main Integer ()
+    (let (v1 (build 3 (lam (i : Integer) (mul 3.0 (to_float i)))))
+        (print 
+            (f7 v1 v1) "\n"
+            ; See https://github.com/awf/knossos/issues/281 (D$f7 v1 v1)
+            ; See https://github.com/awf/knossos/issues/281 (D$f1 1.1 2.3 2)
+            (fwd$f1 (tuple 1.1 2.3 3) (tuple 0.0 1.0 (tuple))) "\n"
+            (fwd$f1 (tuple 1.1 2.3 3) (tuple 1.0 0.0 (tuple))) "\n"
+            )))