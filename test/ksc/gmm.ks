--- conflicted
+++ resolved
@@ -1,290 +1,274 @@
-; Copyright (c) Microsoft Corporation.
-; Licensed under the MIT license.
-(def gmm_knossos_tri Integer ((n : Integer))
-  (div (mul n (sub n 1)) 2))
-
-<<<<<<< HEAD
-(def exp$VecR (Vec Float) ((v : Vec Float))
-  (build (size v) (lam (i : Integer) (exp (index i v)))))
-
-(def mul$R$VecR (Vec Float) ((r : Float) (a : Vec Float))
-    (build (size a) (lam (i : Integer) (mul r (index i a)))))
-
-(def sub$VecR$VecR (Vec Float) ((a : Vec Float) (b : Vec Float))
-  (build (size a) (lam (i : Integer) (sub (index i a) (index i b)))))
-
-=======
->>>>>>> e719a91b
-; dot
-(edef dot Float ((Vec Float) (Vec Float)))
-(edef D$dot (LM (Tuple (Vec Float) (Vec Float)) Float)
-             ((Vec Float) (Vec Float)))
-(edef Dt$dot (Tuple Float (LM (Tuple (Vec Float) (Vec Float)) Float))
-              ((Vec Float) (Vec Float)))
-(edef R$dot (LM Float (Tuple (Vec Float) (Vec Float))) ((Vec Float) (Vec Float)))
-(def fwd$dot Float ((a_b : (Tuple (Vec Float) (Vec Float))) (da_db : (Tuple (Vec Float) (Vec Float))))
-     (let ((a  (get$1$2 a_b))
-           (b  (get$2$2 a_b))
-           (da (get$1$2 da_db))
-           (db (get$2$2 da_db)))
-    (add (dot a db) (dot da b))))
-(def rev$dot (Tuple (Vec Float) (Vec Float))
-               ((a_b : (Tuple (Vec Float) (Vec Float))) (dr : Float))
-     (let ((a  (get$1$2 a_b))
-           (b  (get$2$2 a_b)))
-    (tuple (mul dr b) (mul dr a))))
-
-(def dot Float ((a : Vec (Vec Float)) (b : Vec (Vec Float)))
-  (sum (build (size a) (lam (i : Integer) (dot (index i a) (index i b)))))
-  )
-
-(def sqnorm Float ((v : Vec Float))
-  (dot v v))
-
-(def gmm_knossos_makeQ (Tensor 2 Float) ((q : Vec Float) (l : Vec Float))
-  (let ((D (size q))
-        (triD (size l)))
-  (assert (eq triD (gmm_knossos_tri D))
-    (build (tuple D D) (lam (ij : (Tuple Integer Integer))
-        (let ((i j) ij)
-           (if (lt i j)
-            0.0
-            (if (eq i j)
-              (exp (index i q))
-              (index (add (sub (gmm_knossos_tri D) (gmm_knossos_tri (sub D j))) (sub (sub i j) 1)) l))
-           )
-           ))))))
-
-(def logsumexp Float ((v : Vec Float))
-  (let (maxv (max v))
-    (add maxv
-         (log (sum (exp (sub v maxv)))))))
-
-; wishart_m -> int
-(def log_gamma_distrib Float ((a : Float) (p : Integer))
-    (let ((out (mul 0.28618247146235004 (to_float (mul p (sub p 1)))))) ; 0.25 log pi
-      (add out
-         (sum (build p (lam (j : Integer)
-                 (lgamma (sub a (mul 0.5 (to_float j))))))))))
-
-(def log_wishart_prior Float ((wishart : Tuple Float Integer)
-                              (log_Qdiag : Vec Float)
-                              (ltri_Q : Vec Float))
-    (let (
-          (p (size log_Qdiag))
-          (wishart_gamma (get$1$2 wishart))
-          (wishart_m     (get$2$2 wishart))
-          (sum_qs        (sum log_Qdiag))
-          (Qdiag         (exp log_Qdiag))
-
-          (n  (add p (add wishart_m 1)))
-          (C  (sub (mul (to_float (mul n p))
-                    (sub (log wishart_gamma)
-                       (mul 0.5 (log 2.0))))
-                 (log_gamma_distrib (mul 0.5 (to_float n)) p)))
-          (frobenius (add  (sqnorm Qdiag) (sqnorm ltri_Q)))
-          (w2f   (mul 0.5 (mul (mul wishart_gamma wishart_gamma) frobenius)))
-          )
-        (sub (sub w2f
-              (mul (to_float wishart_m)
-                  sum_qs))
-            C)
-    ))
-
-(def gmm_knossos_gmm_objective Float
-      ((x : Vec (Vec Float))        ; N x D
-       (alphas : Vec Float)         ; K
-       (means : Vec (Vec Float))    ; K x D
-       (qs : Vec (Vec Float))       ; K x D
-       (ls : Vec (Vec Float))       ; K x triD
-       (wishart : (Tuple Float Integer)))
- (let ((N (size x))
-       (K (size alphas))
-       (D (size (index 0 x)))       ; Ugh
-       (triD (size (index 0 ls)))   ; Ugh
-      )
-  (assert (eq triD (gmm_knossos_tri D))
-    (let ((CONSTANT (mul (to_float (mul N D)) (neg 0.9189385332046727)) ) ; n * d*-0.5*log(2 * PI)
-          (sum_qs   (build K (lam (k12 : Integer) (sum (index k12 qs)))))
-          (slse     (sum (build N (lam (i : Integer)
-                          (logsumexp (build K (lam (k : Integer)
-                            (let ((Q         (gmm_knossos_makeQ (index k qs) (index k ls)))
-<<<<<<< HEAD
-                                  (mahal_vec (mul Q (sub$VecR$VecR (index i x) (index k means)))))
-=======
-                                  (mahal_vec (mul Q (sub (index i x) (index k means)))))
->>>>>>> e719a91b
-                              (sub (add (index k alphas)
-                                    ; (index k sum_qs)
-                                    (sum (index k qs))
-                              )
-                                (mul 0.500000  (sqnorm mahal_vec)))
-                            ))))
-                          ))))
-          )
-            (add (add CONSTANT
-                (sub slse
-                  (mul (to_float N) (logsumexp alphas))))
-            (sum (build K (lam (k : Integer)
-                    (log_wishart_prior wishart (index k qs) (index k ls))))))
-    ))))
-
-(def mkfloat Float ((seed  : Integer)
-                    (scale : Float))
-       (mul ($ranhashdoub seed) scale))
-
-(def mkvec (Vec Float) ((seed  : Integer)
-                        (n     : Integer)
-                        (scale : Float))
-    (build n (lam (j : Integer) (mkfloat (add j seed) scale))))
-
-(def mkvecvec (Vec (Vec Float)) ((seed  : Integer)
-                                (n     : Integer)
-                                (m     : Integer)
-                                (scale : Float))
-     (build n (lam (j : Integer) (mkvec (add (mul j m) seed) m scale))))
-
-(def not_ Bool (p : Bool) (if p false true))
-
-(def main Integer ()
-    (let ((D 4)
-          (N 5)
-          (K 10)
-          (seed 0)
-          (scale_unity 1.0)
-          (scale_small 0.1)
-
-
-          (x       (mkvecvec (add seed 0)    N D scale_unity))
-          (alphas  (mkvec    (add seed 1000) K   scale_unity))
-          (mus     (mkvecvec (add seed 2000) K D scale_unity))
-          (qs      (mkvecvec (add seed 3000) K D scale_small))
-          (ls      (mkvecvec (add seed 4000) K (gmm_knossos_tri D) scale_unity))
-          (wishart (tuple 3.1 7))
-
-          (delta 0.0001)
-
-          (dx       (mkvecvec (add seed 5000)  N D delta))
-          (dalphas  (mkvec    (add seed 6000)  K   delta))
-          (dmus     (mkvecvec (add seed 7000)  K D delta))
-          (dqs      (mkvecvec (add seed 8000)  K D delta))
-          (dls      (mkvecvec (add seed 9000)  K (gmm_knossos_tri D) delta))
-          (dwishart (tuple (mkfloat (add seed 10000) delta) (tuple)))
-
-          (dtheta   (tuple dx dalphas dmus dqs dls dwishart))
-
-          (gmm_at_theta (gmm_knossos_gmm_objective x alphas mus qs ls wishart))
-          (gmm_at_theta_plus_dtheta (gmm_knossos_gmm_objective (ts_add x dx) (ts_add alphas dalphas) (ts_add mus dmus) (ts_add qs dqs) (ts_add ls dls) (ts_add wishart dwishart)))
-
-          (gmm_fd (sub gmm_at_theta_plus_dtheta gmm_at_theta))
-          (gmm_fwd (fwd$gmm_knossos_gmm_objective
-                    (tuple x  alphas  mus  qs  ls  wishart)
-                    (tuple dx dalphas dmus dqs dls dwishart)))
-
-          (golden_test_gmm_objective
-           (let ((tolerance 0.000001)
-                 (actual gmm_at_theta)
-                 (expected 76.0882))
-             (lt (abs (sub actual expected))
-                (max (mul (abs expected) tolerance)
-                     tolerance))))
-
-          (everything_works_as_expected
-           ; I would like to pull out a function called something
-           ; like `floating_point_numbers_are_close` but I would have
-           ; to implement the derivtives of abs and max for that, and
-           ; I can't be bothered right now.
-           (let ((tolerance 0.001)
-                 (actual gmm_fd)
-                 (expected gmm_fwd))
-             (lt (abs (sub actual expected))
-                (max (mul (abs expected) tolerance)
-                     tolerance))))
-          (impossibly_good (eq gmm_fd gmm_fwd))
-
-          ; Check <grad_f, dx> = f(x+dx) - f(x)
-          ; with grad_f = f`(x, 1.0)
-          (grad_gmm (rev$gmm_knossos_gmm_objective (tuple x alphas mus qs ls wishart) 1.0))
-          (grad_gmm_x          (get$1$6 grad_gmm))
-          (grad_gmm_alphas     (get$2$6 grad_gmm))
-          (grad_gmm_mus        (get$3$6 grad_gmm))
-          (grad_gmm_qs         (get$4$6 grad_gmm))
-          (grad_gmm_ls         (get$5$6 grad_gmm))
-          (grad_gmm_wishart    (get$6$6 grad_gmm))
-
-          (dot_at_x          (dot grad_gmm_x dx))
-          (dot_at_alphas     (dot grad_gmm_alphas dalphas))
-          (dot_at_mus        (dot grad_gmm_mus dmus))
-          (dot_at_qs         (dot grad_gmm_qs dqs))
-          (dot_at_ls         (dot grad_gmm_ls dls))
-          (dot_at_wishart    (mul (get$1$2 grad_gmm_wishart) (get$1$2 dwishart)))
-
-          (grad_gmm_dot_dtheta (add      dot_at_x
-                                (add     dot_at_alphas
-                                 (add    dot_at_mus
-                                  (add   dot_at_qs
-                                   (add  dot_at_ls
-                                       dot_at_wishart))))))
-
-          (df (sub gmm_at_theta_plus_dtheta gmm_at_theta))
-          (rev_ok (tuple grad_gmm_dot_dtheta " ==?== " df))
-
-
-          (checked ($check (lam (t : Tuple (Vec (Vec Float))
-                                           (Vec Float)
-                                           (Vec (Vec Float))
-                                           (Vec (Vec Float))
-                                           (Vec (Vec Float))
-                                           (Tuple Float Integer))
-                                (gmm_knossos_gmm_objective t))
-                           (lam (t : Tuple (Tuple (Vec (Vec Float))
-                                                  (Vec Float)
-                                                  (Vec (Vec Float))
-                                                  (Vec (Vec Float))
-                                                  (Vec (Vec Float))
-                                                  (Tuple Float Integer))
-                                           Float)
-                                (rev$gmm_knossos_gmm_objective t))
-                    (tuple x  alphas  mus  qs  ls  wishart)
-                    (tuple x  alphas  mus  qs  ls  wishart)
-                    (tuple dx dalphas dmus dqs dls dwishart)
-                    1.0))
-
-          (tolerance 0.0001)
-          (everything_works_as_expected_reverse (lt checked tolerance))
-        )
-      (print x
-          (gmm_knossos_makeQ (index 0 qs) (index 0 ls))
-          "\n----\n" 
-          (mul (gmm_knossos_makeQ (index 0 qs) (index 0 ls)) (index 0 x))
-          ; see https://github.com/awf/knossos/issues/281 (D$gmm_knossos_gmm_objective x alphas mus qs ls wishart)
-
-          "gmm_at_theta = " gmm_at_theta
-          "\n----\n" 
-          "gmm_at_theta_plus_dtheta = " gmm_at_theta_plus_dtheta
-          "\n----\n" 
-          "gmm_fwd = " gmm_fwd
-          "\n----\n" 
-          "gmm_fd = " gmm_fd
-          "\n----\n" 
-
-          "grad_gmm = " grad_gmm
-          "\n----\n" 
-          "dtheta = " dtheta
-          "\n----\n" 
-          "rev_ok = " rev_ok
-          "\n----\n" 
-
-          "Checked, should be small: " checked
-
-          "\n----\n" 
-          "TESTS FOLLOW"
-          "\n----\n" 
-          "Golden test GMM objective\n"          golden_test_gmm_objective
-          "\n----\n" 
-          "Reverse mode as expected\n"           everything_works_as_expected_reverse
-          "\n----\n" 
-          "Forward mode as expected\n"           everything_works_as_expected
-          "\n----\n" 
-          "Not impossibly good\n"                (not_ impossibly_good)
-          )))
+; Copyright (c) Microsoft Corporation.
+; Licensed under the MIT license.
+(def gmm_knossos_tri Integer ((n : Integer))
+  (div (mul n (sub n 1)) 2))
+
+; dot
+(edef dot Float ((Vec Float) (Vec Float)))
+(edef D$dot (LM (Tuple (Vec Float) (Vec Float)) Float)
+             ((Vec Float) (Vec Float)))
+(edef Dt$dot (Tuple Float (LM (Tuple (Vec Float) (Vec Float)) Float))
+              ((Vec Float) (Vec Float)))
+(edef R$dot (LM Float (Tuple (Vec Float) (Vec Float))) ((Vec Float) (Vec Float)))
+(def fwd$dot Float ((a_b : (Tuple (Vec Float) (Vec Float))) (da_db : (Tuple (Vec Float) (Vec Float))))
+     (let ((a  (get$1$2 a_b))
+           (b  (get$2$2 a_b))
+           (da (get$1$2 da_db))
+           (db (get$2$2 da_db)))
+    (add (dot a db) (dot da b))))
+(def rev$dot (Tuple (Vec Float) (Vec Float))
+               ((a_b : (Tuple (Vec Float) (Vec Float))) (dr : Float))
+     (let ((a  (get$1$2 a_b))
+           (b  (get$2$2 a_b)))
+    (tuple (mul dr b) (mul dr a))))
+
+(def dot Float ((a : Vec (Vec Float)) (b : Vec (Vec Float)))
+  (sum (build (size a) (lam (i : Integer) (dot (index i a) (index i b)))))
+  )
+
+(def sqnorm Float ((v : Vec Float))
+  (dot v v))
+
+(def gmm_knossos_makeQ (Tensor 2 Float) ((q : Vec Float) (l : Vec Float))
+  (let ((D (size q))
+        (triD (size l)))
+  (assert (eq triD (gmm_knossos_tri D))
+    (build (tuple D D) (lam (ij : (Tuple Integer Integer))
+        (let ((i j) ij)
+           (if (lt i j)
+            0.0
+            (if (eq i j)
+              (exp (index i q))
+              (index (add (sub (gmm_knossos_tri D) (gmm_knossos_tri (sub D j))) (sub (sub i j) 1)) l))
+           )
+           ))))))
+
+(def logsumexp Float ((v : Vec Float))
+  (let (maxv (max v))
+    (add maxv
+         (log (sum (exp (sub v maxv)))))))
+
+; wishart_m -> int
+(def log_gamma_distrib Float ((a : Float) (p : Integer))
+    (let ((out (mul 0.28618247146235004 (to_float (mul p (sub p 1)))))) ; 0.25 log pi
+      (add out
+         (sum (build p (lam (j : Integer)
+                 (lgamma (sub a (mul 0.5 (to_float j))))))))))
+
+(def log_wishart_prior Float ((wishart : Tuple Float Integer)
+                              (log_Qdiag : Vec Float)
+                              (ltri_Q : Vec Float))
+    (let (
+          (p (size log_Qdiag))
+          (wishart_gamma (get$1$2 wishart))
+          (wishart_m     (get$2$2 wishart))
+          (sum_qs        (sum log_Qdiag))
+          (Qdiag         (exp log_Qdiag))
+
+          (n  (add p (add wishart_m 1)))
+          (C  (sub (mul (to_float (mul n p))
+                    (sub (log wishart_gamma)
+                       (mul 0.5 (log 2.0))))
+                 (log_gamma_distrib (mul 0.5 (to_float n)) p)))
+          (frobenius (add  (sqnorm Qdiag) (sqnorm ltri_Q)))
+          (w2f   (mul 0.5 (mul (mul wishart_gamma wishart_gamma) frobenius)))
+          )
+        (sub (sub w2f
+              (mul (to_float wishart_m)
+                  sum_qs))
+            C)
+    ))
+
+(def gmm_knossos_gmm_objective Float
+      ((x : Vec (Vec Float))        ; N x D
+       (alphas : Vec Float)         ; K
+       (means : Vec (Vec Float))    ; K x D
+       (qs : Vec (Vec Float))       ; K x D
+       (ls : Vec (Vec Float))       ; K x triD
+       (wishart : (Tuple Float Integer)))
+ (let ((N (size x))
+       (K (size alphas))
+       (D (size (index 0 x)))       ; Ugh
+       (triD (size (index 0 ls)))   ; Ugh
+      )
+  (assert (eq triD (gmm_knossos_tri D))
+    (let ((CONSTANT (mul (to_float (mul N D)) (neg 0.9189385332046727)) ) ; n * d*-0.5*log(2 * PI)
+          (sum_qs   (build K (lam (k12 : Integer) (sum (index k12 qs)))))
+          (slse     (sum (build N (lam (i : Integer)
+                          (logsumexp (build K (lam (k : Integer)
+                            (let ((Q         (gmm_knossos_makeQ (index k qs) (index k ls)))
+                                  (mahal_vec (mul Q (sub (index i x) (index k means)))))
+                              (sub (add (index k alphas)
+                                    ; (index k sum_qs)
+                                    (sum (index k qs))
+                              )
+                                (mul 0.500000  (sqnorm mahal_vec)))
+                            ))))
+                          ))))
+          )
+            (add (add CONSTANT
+                (sub slse
+                  (mul (to_float N) (logsumexp alphas))))
+            (sum (build K (lam (k : Integer)
+                    (log_wishart_prior wishart (index k qs) (index k ls))))))
+    ))))
+
+(def mkfloat Float ((seed  : Integer)
+                    (scale : Float))
+       (mul ($ranhashdoub seed) scale))
+
+(def mkvec (Vec Float) ((seed  : Integer)
+                        (n     : Integer)
+                        (scale : Float))
+    (build n (lam (j : Integer) (mkfloat (add j seed) scale))))
+
+(def mkvecvec (Vec (Vec Float)) ((seed  : Integer)
+                                (n     : Integer)
+                                (m     : Integer)
+                                (scale : Float))
+     (build n (lam (j : Integer) (mkvec (add (mul j m) seed) m scale))))
+
+(def not_ Bool (p : Bool) (if p false true))
+
+(def main Integer ()
+    (let ((D 4)
+          (N 5)
+          (K 10)
+          (seed 0)
+          (scale_unity 1.0)
+          (scale_small 0.1)
+
+
+          (x       (mkvecvec (add seed 0)    N D scale_unity))
+          (alphas  (mkvec    (add seed 1000) K   scale_unity))
+          (mus     (mkvecvec (add seed 2000) K D scale_unity))
+          (qs      (mkvecvec (add seed 3000) K D scale_small))
+          (ls      (mkvecvec (add seed 4000) K (gmm_knossos_tri D) scale_unity))
+          (wishart (tuple 3.1 7))
+
+          (delta 0.0001)
+
+          (dx       (mkvecvec (add seed 5000)  N D delta))
+          (dalphas  (mkvec    (add seed 6000)  K   delta))
+          (dmus     (mkvecvec (add seed 7000)  K D delta))
+          (dqs      (mkvecvec (add seed 8000)  K D delta))
+          (dls      (mkvecvec (add seed 9000)  K (gmm_knossos_tri D) delta))
+          (dwishart (tuple (mkfloat (add seed 10000) delta) (tuple)))
+
+          (dtheta   (tuple dx dalphas dmus dqs dls dwishart))
+
+          (gmm_at_theta (gmm_knossos_gmm_objective x alphas mus qs ls wishart))
+          (gmm_at_theta_plus_dtheta (gmm_knossos_gmm_objective (ts_add x dx) (ts_add alphas dalphas) (ts_add mus dmus) (ts_add qs dqs) (ts_add ls dls) (ts_add wishart dwishart)))
+
+          (gmm_fd (sub gmm_at_theta_plus_dtheta gmm_at_theta))
+          (gmm_fwd (fwd$gmm_knossos_gmm_objective
+                    (tuple x  alphas  mus  qs  ls  wishart)
+                    (tuple dx dalphas dmus dqs dls dwishart)))
+
+          (golden_test_gmm_objective
+           (let ((tolerance 0.000001)
+                 (actual gmm_at_theta)
+                 (expected 76.0882))
+             (lt (abs (sub actual expected))
+                (max (mul (abs expected) tolerance)
+                     tolerance))))
+
+          (everything_works_as_expected
+           ; I would like to pull out a function called something
+           ; like `floating_point_numbers_are_close` but I would have
+           ; to implement the derivtives of abs and max for that, and
+           ; I can't be bothered right now.
+           (let ((tolerance 0.001)
+                 (actual gmm_fd)
+                 (expected gmm_fwd))
+             (lt (abs (sub actual expected))
+                (max (mul (abs expected) tolerance)
+                     tolerance))))
+          (impossibly_good (eq gmm_fd gmm_fwd))
+
+          ; Check <grad_f, dx> = f(x+dx) - f(x)
+          ; with grad_f = f`(x, 1.0)
+          (grad_gmm (rev$gmm_knossos_gmm_objective (tuple x alphas mus qs ls wishart) 1.0))
+          (grad_gmm_x          (get$1$6 grad_gmm))
+          (grad_gmm_alphas     (get$2$6 grad_gmm))
+          (grad_gmm_mus        (get$3$6 grad_gmm))
+          (grad_gmm_qs         (get$4$6 grad_gmm))
+          (grad_gmm_ls         (get$5$6 grad_gmm))
+          (grad_gmm_wishart    (get$6$6 grad_gmm))
+
+          (dot_at_x          (dot grad_gmm_x dx))
+          (dot_at_alphas     (dot grad_gmm_alphas dalphas))
+          (dot_at_mus        (dot grad_gmm_mus dmus))
+          (dot_at_qs         (dot grad_gmm_qs dqs))
+          (dot_at_ls         (dot grad_gmm_ls dls))
+          (dot_at_wishart    (mul (get$1$2 grad_gmm_wishart) (get$1$2 dwishart)))
+
+          (grad_gmm_dot_dtheta (add      dot_at_x
+                                (add     dot_at_alphas
+                                 (add    dot_at_mus
+                                  (add   dot_at_qs
+                                   (add  dot_at_ls
+                                       dot_at_wishart))))))
+
+          (df (sub gmm_at_theta_plus_dtheta gmm_at_theta))
+          (rev_ok (tuple grad_gmm_dot_dtheta " ==?== " df))
+
+
+          (checked ($check (lam (t : Tuple (Vec (Vec Float))
+                                           (Vec Float)
+                                           (Vec (Vec Float))
+                                           (Vec (Vec Float))
+                                           (Vec (Vec Float))
+                                           (Tuple Float Integer))
+                                (gmm_knossos_gmm_objective t))
+                           (lam (t : Tuple (Tuple (Vec (Vec Float))
+                                                  (Vec Float)
+                                                  (Vec (Vec Float))
+                                                  (Vec (Vec Float))
+                                                  (Vec (Vec Float))
+                                                  (Tuple Float Integer))
+                                           Float)
+                                (rev$gmm_knossos_gmm_objective t))
+                    (tuple x  alphas  mus  qs  ls  wishart)
+                    (tuple x  alphas  mus  qs  ls  wishart)
+                    (tuple dx dalphas dmus dqs dls dwishart)
+                    1.0))
+
+          (tolerance 0.0001)
+          (everything_works_as_expected_reverse (lt checked tolerance))
+        )
+      (print x
+          (gmm_knossos_makeQ (index 0 qs) (index 0 ls))
+          "\n----\n" 
+          (mul (gmm_knossos_makeQ (index 0 qs) (index 0 ls)) (index 0 x))
+          ; see https://github.com/awf/knossos/issues/281 (D$gmm_knossos_gmm_objective x alphas mus qs ls wishart)
+
+          "gmm_at_theta = " gmm_at_theta
+          "\n----\n" 
+          "gmm_at_theta_plus_dtheta = " gmm_at_theta_plus_dtheta
+          "\n----\n" 
+          "gmm_fwd = " gmm_fwd
+          "\n----\n" 
+          "gmm_fd = " gmm_fd
+          "\n----\n" 
+
+          "grad_gmm = " grad_gmm
+          "\n----\n" 
+          "dtheta = " dtheta
+          "\n----\n" 
+          "rev_ok = " rev_ok
+          "\n----\n" 
+
+          "Checked, should be small: " checked
+
+          "\n----\n" 
+          "TESTS FOLLOW"
+          "\n----\n" 
+          "Golden test GMM objective\n"          golden_test_gmm_objective
+          "\n----\n" 
+          "Reverse mode as expected\n"           everything_works_as_expected_reverse
+          "\n----\n" 
+          "Forward mode as expected\n"           everything_works_as_expected
+          "\n----\n" 
+          "Not impossibly good\n"                (not_ impossibly_good)
+          )))