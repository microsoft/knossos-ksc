; Copyright (c) Microsoft Corporation.
; Licensed under the MIT license.
(def gmm_knossos_tri Integer ((n : Integer))
  (div (mul n (sub n 1)) 2))

(def exp$VecR (Vec Float) ((v : Vec Float))
  (build (size v) (lam (i : Integer) (exp (index i v)))))

(def mul$R$VecR (Vec Float) ((r : Float) (a : Vec Float))
    (build (size a) (lam (i : Integer) (mul r (index i a)))))

(def mul$R$VecVecR (Vec (Vec Float)) ((r : Float) (a : Vec (Vec Float)))
    (build (size a) (lam (i : Integer) (mul$R$VecR r (index i a)))))

(def mul$VecR$VecR (Vec Float) ((a : Vec Float) (b : Vec Float))
  (build (size a) (lam (i : Integer) (mul (index i a) (index i b)))))

(def sub$VecR$VecR (Vec Float) ((a : Vec Float) (b : Vec Float))
  (build (size a) (lam (i : Integer) (sub (index i a) (index i b)))))

; dotv
(edef dotv Float ((Vec Float) (Vec Float)))
(edef D$dotv (LM (Tuple (Vec Float) (Vec Float)) Float)
             ((Vec Float) (Vec Float)))
(edef Dt$dotv (Tuple Float (LM (Tuple (Vec Float) (Vec Float)) Float))
              ((Vec Float) (Vec Float)))
(edef R$dotv (LM Float (Tuple (Vec Float) (Vec Float))) ((Vec Float) (Vec Float)))
(def fwd$dotv Float ((a_b : (Tuple (Vec Float) (Vec Float))) (da_db : (Tuple (Vec Float) (Vec Float))))
     (let ((a  (get$1$2 a_b))
           (b  (get$2$2 a_b))
           (da (get$1$2 da_db))
           (db (get$2$2 da_db)))
    (add@ff (dotv a db) (dotv da b))))
(def rev$dotv (Tuple (Vec Float) (Vec Float))
               ((a_b : (Tuple (Vec Float) (Vec Float))) (dr : Float))
     (let ((a  (get$1$2 a_b))
           (b  (get$2$2 a_b)))
    (tuple (mul$R$VecR dr b) (mul$R$VecR dr a))))

(def dotvv Float ((a : Vec (Vec Float)) (b : Vec (Vec Float)))
  (sum (build (size a) (lam (i : Integer) (dotv (index i a) (index i b)))))
  )

(def sqnorm Float ((v : Vec Float))
  (dotv v v))

; mul Mat Vec
(edef mul$Mat$Vec (Vec Float) ((Vec (Vec Float)) (Vec Float)))

(edef D$mul$Mat$Vec (LM (Tuple (Vec (Vec Float)) (Vec Float)) (Vec Float))
          ((Vec (Vec Float)) (Vec Float)))
(edef Dt$mul$Mat$Vec (Tuple (Vec Float) (LM (Tuple (Vec (Vec Float)) (Vec Float)) (Vec Float)))
          ((Vec (Vec Float)) (Vec Float)))

(edef R$mul$Mat$Vec (LM (Vec Float) (Tuple (Vec (Vec Float)) (Vec Float)))
          ((Vec (Vec Float)) (Vec Float)))

(def fwd$mul$Mat$Vec (Vec Float)
          ((M_v : (Tuple (Vec (Vec Float)) (Vec Float))) (dM_dv : (Tuple (Vec (Vec Float)) (Vec Float))))
     (let ((M  (get$1$2 M_v))
           (v  (get$2$2 M_v))
           (dM (get$1$2 dM_dv))
           (dv (get$2$2 dM_dv)))
    (add (mul$Mat$Vec dM v) (mul$Mat$Vec M dv))))

(edef rev$mul$Mat$Vec (Tuple (Vec (Vec Float)) (Vec Float))
          ((Tuple (Vec (Vec Float)) (Vec Float)) (Vec Float)))



(def gmm_knossos_makeQ (Vec (Vec Float)) ((q : Vec Float) (l : Vec Float))
 (let (D (size q))
   (assert (eq (size l) (gmm_knossos_tri D))
    (build D (lam (i : Integer)
        (build D (lam (j : Integer)
           (if (lt i j)
            0.0
            (if (eq i j)
              (exp (index i q))
              (index (add (gmm_knossos_tri (sub i 1)) j) l))
           )
           )))))))

(def logsumexp Float ((v : Vec Float))
    (log (sum (exp$VecR v))))

(edef lgamma Float (Float))
(edef D$lgamma (LM Float Float) (Float))
(edef fwd$lgamma Float (Float Float))
(edef rev$lgamma Float (Float Float))
(edef Dt$lgamma (Tuple Float (LM Float Float)) (Float))

; TODO deriv lgamma - but no deriv wishart_m anyway.
; wishart_m -> int
(def log_gamma_distrib Float ((a : Float) (p : Integer))
<<<<<<< HEAD
    (let ((out (mul 0.28618247146235004 (to_float (mul p (sub p 1)))))) ; 0.25 log pi
      (add out
=======
    (let ((out (mul@ff 0.28618247146235004 (to_float (mul@ii p (sub@ii p 1)))))) ; 0.25 log pi
      (add@ff out
>>>>>>> 5a42702f
         (sum (build p (lam (j : Integer)
                 (lgamma (sub a (mul 0.5 (to_float j))))))))))

(def log_wishart_prior Float ((wishart : Tuple Float Integer)
                              (log_Qdiag : Vec Float)
                              (ltri_Q : Vec Float))
    (let (
          (p (size log_Qdiag))
          (wishart_gamma (get$1$2 wishart))
          (wishart_m     (get$2$2 wishart))
          (sum_qs        (sum log_Qdiag))
          (Qdiag         (exp$VecR log_Qdiag))

<<<<<<< HEAD
          (n  (add p (add wishart_m 1)))
          (C  (sub (mul (to_float (mul n p))
                    (sub (log wishart_gamma)
                       (mul 0.5 (log 2.0))))
                 (log_gamma_distrib (mul 0.5 (to_float n)) p)))
          (frobenius (add  (sqnorm Qdiag) (sqnorm ltri_Q)))
          (w2f   (mul 0.5 (mul (mul wishart_gamma wishart_gamma) frobenius)))
=======
          (n  (add@ii p (add@ii wishart_m 1)))
          (C  (sub@ff (mul@ff (to_float (mul@ii n p))
                    (sub@ff (log wishart_gamma)
                       (mul@ff 0.5 (log 2.0))))
                 (log_gamma_distrib (mul@ff 0.5 (to_float n)) p)))
          (frobenius (add@ff  (sqnorm Qdiag) (sqnorm ltri_Q)))
          (w2f   (mul@ff 0.5 (mul@ff (mul@ff wishart_gamma wishart_gamma) frobenius)))
>>>>>>> 5a42702f
          )
        (sub (sub w2f
              (mul (to_float wishart_m)
                  sum_qs))
            C)
    ))

(def gmm_knossos_gmm_objective Float
      ((x : Vec (Vec Float))        ; N x D
       (alphas : Vec Float)         ; K
       (means : Vec (Vec Float))    ; K x D
       (qs : Vec (Vec Float))       ; K x D
       (ls : Vec (Vec Float))       ; K x triD
       (wishart : (Tuple Float Integer)))
 (let ((N (size x))
       (K (size alphas))
       (D (size (index 0 x)))       ; Ugh
       (triD (size (index 0 ls)))   ; Ugh
      )
  (assert (eq triD (gmm_knossos_tri D))
    (let ((CONSTANT (mul (to_float (mul N D)) (neg 0.9189385332046727)) ) ; n * d*-0.5*log(2 * PI)
          (sum_qs   (build K (lam (k12 : Integer) (sum (index k12 qs)))))
          (slse     (sum (build N (lam (i : Integer)
                          (logsumexp (build K (lam (k : Integer)
                            (let ((Q         (gmm_knossos_makeQ (index k qs) (index k ls)))
                                  (mahal_vec (mul$Mat$Vec Q
                                                      (sub$VecR$VecR (index i x) (index k means)))))
<<<<<<< HEAD
                              (sub (add (index k alphas)
=======
                              (sub@ff (add@ff (index k alphas)
>>>>>>> 5a42702f
                                    ; (index k sum_qs)
                                    (sum (index k qs))
                              )
                                (mul 0.500000  (sqnorm mahal_vec)))
                            ))))
                          ))))
          )
<<<<<<< HEAD
            (add (add CONSTANT
                (sub slse
                  (mul (to_float N) (logsumexp alphas))))
=======
            (add@ff (add@ff CONSTANT
                (sub@ff slse
                  (mul@ff (to_float N) (logsumexp alphas))))
>>>>>>> 5a42702f
            (sum (build K (lam (k : Integer)
                    (log_wishart_prior wishart (index k qs) (index k ls))))))
    ))))

(def mkfloat Float ((seed  : Integer)
                    (scale : Float))
       (mul ($ranhashdoub seed) scale))

(def mkvec (Vec Float) ((seed  : Integer)
                        (n     : Integer)
                        (scale : Float))
    (build n (lam (j : Integer) (mkfloat (add j seed) scale))))

(def mkvecvec (Vec (Vec Float)) ((seed  : Integer)
                                 (n     : Integer)
                                 (m     : Integer)
                                 (scale : Float))
     (build n (lam (j : Integer) (mkvec (add (mul j m) seed) m scale))))

(def main Integer ()
    (let ((D 64)
          (N 100)
          (K 64)
          (seed 0)
          (scale_unity 1.0)
          (scale_small 0.1)

          (x       (mkvecvec (add seed 0)    N D scale_unity))
          (alphas  (mkvec    (add seed 1000) K   scale_unity))
          (mus     (mkvecvec (add seed 2000) K D scale_unity))
          (qs      (mkvecvec (add seed 3000) K D scale_small))
          (ls      (mkvecvec (add seed 4000) K (gmm_knossos_tri D) scale_unity))
          (wishart (tuple 3.1 7))
        )

      (pr x
          (gmm_knossos_gmm_objective x alphas mus qs ls wishart)
          )))<|MERGE_RESOLUTION|>--- conflicted
+++ resolved
@@ -93,13 +93,8 @@
 ; TODO deriv lgamma - but no deriv wishart_m anyway.
 ; wishart_m -> int
 (def log_gamma_distrib Float ((a : Float) (p : Integer))
-<<<<<<< HEAD
     (let ((out (mul 0.28618247146235004 (to_float (mul p (sub p 1)))))) ; 0.25 log pi
       (add out
-=======
-    (let ((out (mul@ff 0.28618247146235004 (to_float (mul@ii p (sub@ii p 1)))))) ; 0.25 log pi
-      (add@ff out
->>>>>>> 5a42702f
          (sum (build p (lam (j : Integer)
                  (lgamma (sub a (mul 0.5 (to_float j))))))))))
 
@@ -113,7 +108,6 @@
           (sum_qs        (sum log_Qdiag))
           (Qdiag         (exp$VecR log_Qdiag))
 
-<<<<<<< HEAD
           (n  (add p (add wishart_m 1)))
           (C  (sub (mul (to_float (mul n p))
                     (sub (log wishart_gamma)
@@ -121,15 +115,6 @@
                  (log_gamma_distrib (mul 0.5 (to_float n)) p)))
           (frobenius (add  (sqnorm Qdiag) (sqnorm ltri_Q)))
           (w2f   (mul 0.5 (mul (mul wishart_gamma wishart_gamma) frobenius)))
-=======
-          (n  (add@ii p (add@ii wishart_m 1)))
-          (C  (sub@ff (mul@ff (to_float (mul@ii n p))
-                    (sub@ff (log wishart_gamma)
-                       (mul@ff 0.5 (log 2.0))))
-                 (log_gamma_distrib (mul@ff 0.5 (to_float n)) p)))
-          (frobenius (add@ff  (sqnorm Qdiag) (sqnorm ltri_Q)))
-          (w2f   (mul@ff 0.5 (mul@ff (mul@ff wishart_gamma wishart_gamma) frobenius)))
->>>>>>> 5a42702f
           )
         (sub (sub w2f
               (mul (to_float wishart_m)
@@ -157,11 +142,7 @@
                             (let ((Q         (gmm_knossos_makeQ (index k qs) (index k ls)))
                                   (mahal_vec (mul$Mat$Vec Q
                                                       (sub$VecR$VecR (index i x) (index k means)))))
-<<<<<<< HEAD
                               (sub (add (index k alphas)
-=======
-                              (sub@ff (add@ff (index k alphas)
->>>>>>> 5a42702f
                                     ; (index k sum_qs)
                                     (sum (index k qs))
                               )
@@ -169,15 +150,9 @@
                             ))))
                           ))))
           )
-<<<<<<< HEAD
             (add (add CONSTANT
                 (sub slse
                   (mul (to_float N) (logsumexp alphas))))
-=======
-            (add@ff (add@ff CONSTANT
-                (sub@ff slse
-                  (mul@ff (to_float N) (logsumexp alphas))))
->>>>>>> 5a42702f
             (sum (build K (lam (k : Integer)
                     (log_wishart_prior wishart (index k qs) (index k ls))))))
     ))))
