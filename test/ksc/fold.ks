--- conflicted
+++ resolved
@@ -82,13 +82,8 @@
             (let ((tolerance 0.001)
                   (actual fold_fd)
                   (expected fold_fwd))
-<<<<<<< HEAD
               (lt (abs (sub actual expected))
                       (mul (add (abs expected) (abs actual))
-=======
-              (lt@ff (abs (sub@ff actual expected))
-                      (mul@ff (add@ff (abs expected) (abs actual))
->>>>>>> 5a42702f
                          tolerance)))))
        (pr
         "v"
