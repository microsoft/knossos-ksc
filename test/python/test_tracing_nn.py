--- conflicted
+++ resolved
@@ -3,11 +3,7 @@
 
 import ksc
 from ksc.tracing.functions import math, nn
-<<<<<<< HEAD
-from ksc.utils import Shape, TensorShape, ScalarShape
-=======
 from ksc.shape import Shape, TensorShape, ScalarShape
->>>>>>> e719a91b
 
 
 @pytest.mark.parametrize(
