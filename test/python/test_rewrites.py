--- conflicted
+++ resolved
@@ -187,7 +187,7 @@
     actual = utils.single_elem(list(r.find_all_matches(e))).apply_rewrite()
     assert actual == expected
 
-<<<<<<< HEAD
+
 def test_lift_if():
     e = parse_expr_string("(add (if p 4.0 2.0) 3.0)")
     symtab = dict()
@@ -197,6 +197,7 @@
     actual = utils.single_elem(list(rule("lift_if").find_all_matches(e))).apply_rewrite()
     assert actual == expected
 
+
 def test_lift_if_from_let():
     e = parse_expr_string("(let (x 4) (if (gt y 0) x 0))")
     match = utils.single_elem(list(rule("lift_if").find_all_matches(e)))
@@ -207,6 +208,7 @@
     e = parse_expr_string("(let (x 4) (if (gt x 0) x 0))")
     assert len(list(rule("lift_if").find_all_matches(e))) == 0
 
+
 def test_lift_bind():
     e = parse_expr_string("(add (let (x 4.0) (add x 2.0)) 3.0)")
     symtab = dict()
@@ -216,6 +218,7 @@
     match = utils.single_elem(list(rule("lift_bind").find_all_matches(e)))
     actual = match.apply_rewrite()
     assert actual == expected
+
 
 def test_interchange_lets():
     e = parse_expr_string("(let (x 4) (let (y 5) (add x y)))")
@@ -230,6 +233,7 @@
     cant_lift = parse_expr_string("(let (x 5) (let (y (add x 1)) (add x y)))")
     assert len(list(rule("lift_bind").find_all_matches(cant_lift))) == 0
 
+
 def test_lift_bind_shadowing():
     e = parse_expr_string("(add (let (x (add x 1)) x) x)")
     symtab = dict()
@@ -254,6 +258,7 @@
     assert actual == expected
     assert actual != renamed
 
+
 def test_lifting_over_build():
     e = parse_expr_string("(build 10 (lam (i : Integer) (let (x (add 5 7)) (if (gt x 5) x i))))")
     rules = RuleSet([rule("lift_bind"), rule("lift_if")])
@@ -264,21 +269,24 @@
     match2 = utils.single_elem(list(rules.find_all_matches(actual)))
     actual2 = match2.apply_rewrite()
     # Now can lift the if:
-    assert actual2 == parse_expr_string("(let (x (add 5 7)) (if (gt x 5) (build 10 (lam (i : Integer) x)) (build 10 (lam (i : Integer) i))))")
+    assert actual2 == parse_expr_string(
+        "(let (x (add 5 7)) (if (gt x 5) (build 10 (lam (i : Integer) x)) (build 10 (lam (i : Integer) i))))"
+    )
 
     # But, don't allow lifting an expression that refers to the build/lam-bound 'i':
     e3 = parse_expr_string("(build 10 (lam (i : Integer) (let (x (add 5 i)) (if (gt i 5) x i))))")
     match3 = utils.single_elem(list(rules.find_all_matches(e3)))
     actual3 = match3.apply_rewrite()
-    assert actual3 == parse_expr_string("(build 10 (lam (i : Integer) (if (gt i 5) (let (x (add 5 i)) x) (let (x (add 5 i)) i))))")
+    assert actual3 == parse_expr_string(
+        "(build 10 (lam (i : Integer) (if (gt i 5) (let (x (add 5 i)) x) (let (x (add 5 i)) i))))"
+    )
     # Now we should be able to lift either of those let's, but not the 'if'
     actual4 = sorted_rewrites(rules, actual3)
     assert actual4 == [
         parse_expr_string("(build 10 (lam (i : Integer) (let (x (add 5 i)) (if (gt i 5) x (let (x (add 5 i)) i)))))"),
-        parse_expr_string("(build 10 (lam (i : Integer) (let (x (add 5 i)) (if (gt i 5) (let (x (add 5 i)) x) i))))")
+        parse_expr_string("(build 10 (lam (i : Integer) (let (x (add 5 i)) (if (gt i 5) (let (x (add 5 i)) x) i))))"),
     ]
-=======
->>>>>>> 271d1317
+
 
 def test_rule_pickling():
     import pickle
