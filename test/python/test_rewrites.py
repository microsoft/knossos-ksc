--- conflicted
+++ resolved
@@ -1,6 +1,5 @@
 import pytest
 from ksc.alpha_equiv import are_alpha_equivalent
-<<<<<<< HEAD
 from ksc.rewrites import (
     rule,
     RuleSet,
@@ -9,11 +8,7 @@
     delete_let,
     parse_rule_str,
 )
-from ksc.parse_ks import parse_expr_string, parse_ks_file, parse_ks_filename
-=======
-from ksc.rewrites import rule, RuleSet, inline_var, delete_let, parse_rule_str
-from ksc.parse_ks import parse_expr_string
->>>>>>> 345ac0c2
+from ksc.parse_ks import parse_expr_string, parse_ks_file
 from ksc.type import Type
 from ksc.type_propagate import type_propagate_decls
 from ksc import utils
@@ -281,9 +276,8 @@
     assert actual == expected
 
 
-def test_inline_call():
-    symtab = dict()
-    decls_prelude = list(parse_ks_filename("src/runtime/prelude.ks"))
+def test_inline_call(prelude_symtab):
+    symtab = prelude_symtab.copy()
     defs = list(
         parse_ks_file(
             """
@@ -293,7 +287,7 @@
         )
     )
     expr = parse_expr_string("(bar (foo 1.3) 7.7)")
-    type_propagate_decls(decls_prelude + defs + [expr], symtab)
+    type_propagate_decls(defs + [expr], symtab)
     def_dict = {d.name: d for d in defs}
 
     assert len(list(inline_call.find_all_matches(expr))) == 0  # No defs!
