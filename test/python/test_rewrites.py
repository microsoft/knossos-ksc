import pytest

from ksc.alpha_equiv import are_alpha_equivalent
from ksc.expr import Call
from ksc.rewrites import rule, RuleSet, inline_var, delete_let, parse_rule_str
from ksc.parse_ks import parse_expr_string
from ksc.type import Type
from ksc.type_propagate import type_propagate_decls
from ksc import utils


def apply_in_only_location(rule_name, expr):
    cands = list(rule(rule_name).find_all_matches(expr))
    return utils.single_elem(cands).apply_rewrite()


def check_nowhere_applicable(rule_name, expr):
    assert len(list(rule(rule_name).find_all_matches(expr))) == 0


def test_inline_var_single():
    e = parse_expr_string("(let (a (div 1.0 x)) (div a (add a 1.0)))")
    # Should be exactly two candidates
    rw_div, rw_add = sorted(
        rule("inline_var").find_all_matches(e), key=lambda rw: tuple(rw.path)
    )
    assert (rw_div.rule, rw_div.path) == (inline_var, (1, 0))
    assert rw_div.apply_rewrite() == parse_expr_string(
        "(let (a (div 1.0 x)) (div (div 1.0 x) (add a 1.0)))"
    )
    assert (rw_add.rule, rw_add.path) == (inline_var, (1, 1, 0))
    assert rw_add.apply_rewrite() == parse_expr_string(
        "(let (a (div 1.0 x)) (div a (add (div 1.0 x) 1.0)))"
    )

    assert (
        apply_in_only_location("inline_var", rw_div.apply_rewrite())
        == apply_in_only_location("inline_var", rw_add.apply_rewrite())
        == parse_expr_string(
            "(let (a (div 1.0 x)) (div (div 1.0 x) (add (div 1.0 x) 1.0)))"
        )
    )


def test_delete_let_single():
    check_nowhere_applicable(
        "delete_let", parse_expr_string("(let (a (div 1.0 x)) (div a (add a 1.0)))")
    )
    check_nowhere_applicable(
        "delete_let",
        parse_expr_string("(let (a (div 1.0 x)) (div (div 1.0 x) (add a 1.0)))"),
    )
    check_nowhere_applicable(
        "delete_let",
        parse_expr_string("(let (a (div 1.0 x)) (div a (add (div 1.0 x) 1.0)))"),
    )
    assert apply_in_only_location(
        "delete_let",
        parse_expr_string(
            "(let (a (div 1.0 x)) (div (div 1.0 x) (add (div 1.0 x)) 1.0))"
        ),
    ) == parse_expr_string("(div (div 1.0 x) (add (div 1.0 x)) 1.0)")


def test_ruleset():
    r = RuleSet([rule("inline_var"), rule("delete_let")])
    e = parse_expr_string("(let (a (div 1.0 x)) (div a (add a 1.0)))")
    # Should be exactly two candidates
    rw_div, rw_add = sorted(r.find_all_matches(e), key=lambda rw: rw.path)
    assert (rw_div.rule, rw_div.path) == (inline_var, (1, 0))
    assert rw_div.apply_rewrite() == parse_expr_string(
        "(let (a (div 1.0 x)) (div (div 1.0 x) (add a 1.0)))"
    )
    assert (rw_add.rule, rw_add.path) == (inline_var, (1, 1, 0))
    assert rw_add.apply_rewrite() == parse_expr_string(
        "(let (a (div 1.0 x)) (div a (add (div 1.0 x) 1.0)))"
    )

    all_inlined = parse_expr_string(
        "(let (a (div 1.0 x)) (div (div 1.0 x) (add (div 1.0 x) 1.0)))"
    )
    assert (
        [rw.apply_rewrite() for rw in r.find_all_matches(rw_div.apply_rewrite())]
        == [rw.apply_rewrite() for rw in r.find_all_matches(rw_add.apply_rewrite())]
        == [all_inlined]
    )

    # Now should be only one possible rewrite
    (rw_del,) = list(r.find_all_matches(all_inlined))
    assert (rw_del.rule, rw_del.path) == (delete_let, tuple())
    assert rw_del.apply_rewrite() == parse_expr_string(
        "(div (div 1.0 x) (add (div 1.0 x) 1.0))"
    )


def sorted_rewrites(rule, expr):
    return [
        rw.apply_rewrite()
        for rw in sorted(rule.find_all_matches(expr), key=lambda rw: rw.path)
    ]


def test_inline_var_shadowing():
    e = parse_expr_string("(add a (let (a 2) a))")
    e2 = apply_in_only_location("inline_var", e)
    assert e2 == parse_expr_string("(add a (let (a 2) 2))")
    check_nowhere_applicable("inline_var", e2)


def test_inline_var_rebinding():
    e = parse_expr_string("(let (a 2) (add a (let (a 3) a)))")
    assert sorted_rewrites(rule("inline_var"), e) == [
        parse_expr_string("(let (a 2) (add 2 (let (a 3) a)))"),
        parse_expr_string("(let (a 2) (add a (let (a 3) 3)))"),
    ]


def test_inline_var_renames():
    e = parse_expr_string("(let (a (add x 3)) (let (x 2) (add a x)))")
    assert sorted_rewrites(rule("inline_var"), e) == [
        # Must rename x. The test depends on the new name being picked as x_0.
        parse_expr_string("(let (a (add x 3)) (let (x_0 2) (add (add x 3) x_0)))"),
        # Can also just inline the x, no renaming required
        parse_expr_string("(let (a (add x 3)) (let (x 2) (add a 2)))"),
    ]

    e = parse_expr_string("(let (x (add x 1)) (add x 2))")
    assert apply_in_only_location("inline_var", e) == parse_expr_string(
        "(let (x_0 (add x 1)) (add (add x 1) 2))"
    )


def test_simple_parsed_rule(prelude_symtab):
    r = parse_rule_str(
        '(rule "mul2_to_add$f" (x : Float) (mul x 2.0) (add x x))', prelude_symtab
    )
    input1, expected1 = (
        parse_expr_string("(if p (mul (add a b) 2.0) (mul a 3.0))"),
        parse_expr_string("(if p (add (add a b) (add a b)) (mul a 3.0))"),
    )

    type_propagate_decls(
        [input1, expected1],
        {**prelude_symtab, "p": Type.Bool, "a": Type.Float, "b": Type.Float},
    )
    actual1 = sorted_rewrites(r, input1)
    assert actual1 == [expected1]

    input2, expected2 = (
        parse_expr_string("(mul (to_float (mul x 2)) 2.0)"),
        parse_expr_string("(add (to_float (mul x 2)) (to_float (mul x 2)))"),
    )

    type_propagate_decls([input2, expected2], {**prelude_symtab, "x": Type.Integer})
    actual2 = sorted_rewrites(r, input2)
    assert actual2 == [expected2]


def test_parsed_rule_respects_types(prelude_symtab):
    # Check that we only match subtrees of specified type (without relying on the StructuredNames being different)
    r = parse_rule_str(
        '(rule "rm.let$i" (e : Integer) (let (x e) x) e)', prelude_symtab
    )
    applicable_expr = parse_expr_string("(let (y 4) y)")
    inapplicable_expr = parse_expr_string("(let (z 5.0) z)")

    type_propagate_decls([applicable_expr, inapplicable_expr], prelude_symtab)
    assert sorted_rewrites(r, applicable_expr) == [parse_expr_string("4")]
    assert len(list(r.find_all_matches(inapplicable_expr))) == 0


def test_parsed_rule_binders(prelude_symtab):
    # Check that variables bound in the rule template are correctly substituted with the real program variables
    r = parse_rule_str(
        '(rule "foo" ((e : Integer)) (let (x e) (add x 3)) (add e 3))', prelude_symtab
    )
    expr = parse_expr_string("(let (i 7) (add i 3))")
    expected = parse_expr_string("(add 7 3)")

    type_propagate_decls([expr, expected], prelude_symtab)
    actual = sorted_rewrites(r, expr)
    assert actual == [expected]

    # Also test on lam's.
    r2 = parse_rule_str(
        '(rule "index_of_build$f" ((n : Integer) (idx : Integer) (e : Float)) (index idx (build n (lam (i : Integer) e))) (let (i idx) e))',
        prelude_symtab,
    )
    expr2 = parse_expr_string(
        "(index 7 (build 10 (lam (idx : Integer) (to_float idx))))"
    )
    expected2 = parse_expr_string("(let (idx 7) (to_float idx))")

    type_propagate_decls([expr2, expected2], prelude_symtab)
    actual2 = sorted_rewrites(r2, expr2)
    assert actual2 == [expected2]


def test_parsed_rule_allows_alpha_equivalence(prelude_symtab):
    # Use ts_add because [add (Tuple (Vec Float) (Vec Float))] is not in the prelude (yet)
    r = parse_rule_str(
        '(rule "add2_to_mul$vf" (v : Vec Float) (ts_add v v) (mul 2.0 v))',
        prelude_symtab,
    )
    e = parse_expr_string(
        "(ts_add (build 10 (lam (i : Integer) (to_float i))) (build 10 (lam (j : Integer) (to_float j))))"
    )
    expected = parse_expr_string(
        "(mul 2.0 (build 10 (lam (k : Integer) (to_float k))))"
    )
    type_propagate_decls([e, expected], prelude_symtab)
    actual = sorted_rewrites(r, e)
    assert are_alpha_equivalent(utils.single_elem(actual), expected)


def test_parsed_rule_capture(prelude_symtab):
    # If the RHS introduces a new bound variable, then it needs to be renamed
    # into a fresh variable when the rule is applied, to avoid capture
    r = parse_rule_str(
        '(rule "foo1" (x : Integer) (mul x 3) (let (y (add x x)) (add y x)))',
        prelude_symtab,
    )
    e = parse_expr_string("(let (y 2) (mul (add y 1) 3))")
    expected = parse_expr_string(
        "(let (y 2) (let (t__0 (add (add y 1) (add y 1))) (add t__0 (add y 1))))"
    )
    type_propagate_decls([e, expected], prelude_symtab)
    actual = utils.single_elem(list(r.find_all_matches(e))).apply_rewrite()
    assert actual == expected

    # Does it still work if target is using t__0?
    e = parse_expr_string("(let (t__0 2) (mul (add t__0 1) 3))")
    expected = parse_expr_string(
        """
        (let (t__0 2)
            (let (t__1 (add (add t__0 1) (add t__0 1))) (add t__1 (add t__0 1))))
    """
    )
    type_propagate_decls([e, expected], prelude_symtab)
    actual = utils.single_elem(list(r.find_all_matches(e))).apply_rewrite()
    assert actual == expected

    # Test for 'lam' e.g. inside build
    r = parse_rule_str(
        """
        (rule "buildfoo" (x : Integer)
            (mul x 3)
            (index 0 (build 10 (lam (i : Integer) (mul x 3))))
         )
    """,
        prelude_symtab,
    )
    e = parse_expr_string("(let (i 2) (mul (add i 1) 3))")
    expected = parse_expr_string(
        "(let (i 2) (index 0 (build 10 (lam (t__0 : Integer) (mul (add i 1) 3)))))"
    )
    type_propagate_decls([e, expected], prelude_symtab)
    actual = utils.single_elem(list(r.find_all_matches(e))).apply_rewrite()
    assert actual == expected

    # Bound variables in the RHS should not be rewritten if they are matched
    # by the LHS:
    r = parse_rule_str(
        '(rule "foo2" ((y : Integer) (z : Integer)) (let (x (add y 0)) z) (let (x y) z))',
        prelude_symtab,
    )
    e = parse_expr_string("(let (v (add 33 0)) (mul v 3))")
    expected = parse_expr_string("(let (v 33) (mul v 3))")
    type_propagate_decls([e, expected], prelude_symtab)
    actual = utils.single_elem(list(r.find_all_matches(e))).apply_rewrite()
    assert actual == expected


<<<<<<< HEAD
def test_polymorphic_rules(prelude_symtab):
    from ksc.rewrites_prim import index_of_build

    symtab = {**prelude_symtab, "v": Type.Tensor(1, Type.Float)}  # Free in expr's below

    map_to_build = parse_rule_str(
        """
       (rule "map_to_build" ((in : Vec Any) (body : Any))
           (map (lam (e : Any) body) in)
           (build (size in) (lam (i : Integer) (let (e (index i in)) body))))""",
        {},
    )
    repl = map_to_build._rule.replacement
    assert map_to_build._rule.template.type_ == repl.type_ == Type.Tensor(1, Type.Any)

    e = parse_expr_string("(index 5 (map (lam (x : Float) (exp x)) v))")
    expected = parse_expr_string(
        # Renaming of binders introduced on the RHS is a bit aggressive atm.
        "(index 5 (build (size v) (lam (t__0 : Integer) (let (x (index t__0 v)) (exp x)))))"
    )
    type_propagate_decls([e, expected], symtab)
    assert e.type_ == expected.type_ == Type.Float

    actual = utils.single_elem(list(map_to_build.find_all_matches(e))).apply_rewrite()
    assert actual == expected
    assert actual.type_ == Type.Float  # Of course - rewrite does not change type
    # Check we figured out correct types for intermediate Expr's created when we applied the rewrite
    assert (
        isinstance(actual, Call)
        and isinstance(actual.args[1], Call)
        and actual.args[1].type_ == Type.Tensor(1, Type.Float)
    )
    lam = actual.args[1].args[1]
    assert lam.type_ == Type.Lam(Type.Integer, Type.Float)
    assert lam.body.rhs.type_ == lam.body.body.type_ == Type.Float

    expected2 = parse_expr_string("(let (t__0 5) (let (x (index t__0 v)) (exp x)))")
    type_propagate_decls([expected2], symtab)
    match = utils.single_elem(list(index_of_build.find_all_matches(actual)))
    actual2 = match.apply_rewrite()
    assert expected2 == actual2
    assert (
        actual2.type_
        == actual2.body.type_
        == actual2.body.rhs.type_
        == actual2.body.body.type_
        == Type.Float
    )
=======
def parsed_rule_side_conditions(prelude_symtab):
    e = parse_expr_string("(if (gt (index 1 v) 0) 2 2)")
    type_propagate(e, prelude_symtab)
    rule_general = parse_rule_str(
        '(rule "if_both_same$i" ((p : Bool) (x : Integer)) (if p x x) x)'
    )
    assert apply_in_only_location(rule_general, e) == parse_expr_string("2")

    # As an example, this side condition makes (very) sure we are not changing
    # an exception-throwing program into a succeeding one
    rule_restricted = parse_rule_str(
        'rule "if_both_same_restricted$i" ((p : Bool) (x : Integer)) (if p x x) x)',
        side_conditions=lambda *, p, x: p.__class__ in [Const, Var],
    )
    check_nowhere_applicable(rule_restricted, e)

    e2 = parse_expr_string("(if True (add 2 3) (add 2 3))")
    assert apply_in_only_location(rule_restricted, e2) == parse_expr_string("(add 2 3)")
>>>>>>> 23271f9c


def test_rule_pickling():
    import pickle

    r = pickle.loads(pickle.dumps(inline_var))
    assert r is inline_var<|MERGE_RESOLUTION|>--- conflicted
+++ resolved
@@ -271,7 +271,26 @@
     assert actual == expected
 
 
-<<<<<<< HEAD
+def parsed_rule_side_conditions(prelude_symtab):
+    e = parse_expr_string("(if (gt (index 1 v) 0) 2 2)")
+    type_propagate(e, prelude_symtab)
+    rule_general = parse_rule_str(
+        '(rule "if_both_same$i" ((p : Bool) (x : Integer)) (if p x x) x)'
+    )
+    assert apply_in_only_location(rule_general, e) == parse_expr_string("2")
+
+    # As an example, this side condition makes (very) sure we are not changing
+    # an exception-throwing program into a succeeding one
+    rule_restricted = parse_rule_str(
+        'rule "if_both_same_restricted$i" ((p : Bool) (x : Integer)) (if p x x) x)',
+        side_conditions=lambda *, p, x: p.__class__ in [Const, Var],
+    )
+    check_nowhere_applicable(rule_restricted, e)
+
+    e2 = parse_expr_string("(if True (add 2 3) (add 2 3))")
+    assert apply_in_only_location(rule_restricted, e2) == parse_expr_string("(add 2 3)")
+
+
 def test_polymorphic_rules(prelude_symtab):
     from ksc.rewrites_prim import index_of_build
 
@@ -320,26 +339,6 @@
         == actual2.body.body.type_
         == Type.Float
     )
-=======
-def parsed_rule_side_conditions(prelude_symtab):
-    e = parse_expr_string("(if (gt (index 1 v) 0) 2 2)")
-    type_propagate(e, prelude_symtab)
-    rule_general = parse_rule_str(
-        '(rule "if_both_same$i" ((p : Bool) (x : Integer)) (if p x x) x)'
-    )
-    assert apply_in_only_location(rule_general, e) == parse_expr_string("2")
-
-    # As an example, this side condition makes (very) sure we are not changing
-    # an exception-throwing program into a succeeding one
-    rule_restricted = parse_rule_str(
-        'rule "if_both_same_restricted$i" ((p : Bool) (x : Integer)) (if p x x) x)',
-        side_conditions=lambda *, p, x: p.__class__ in [Const, Var],
-    )
-    check_nowhere_applicable(rule_restricted, e)
-
-    e2 = parse_expr_string("(if True (add 2 3) (add 2 3))")
-    assert apply_in_only_location(rule_restricted, e2) == parse_expr_string("(add 2 3)")
->>>>>>> 23271f9c
 
 
 def test_rule_pickling():
