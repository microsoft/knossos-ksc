--- conflicted
+++ resolved
@@ -134,21 +134,23 @@
     assert sorted_rewrites(r, applicable_expr) == [parse_expr_string("4")]
     assert len(list(r.find_all_matches(inapplicable_expr))) == 0
 
-<<<<<<< HEAD
+
 def test_parsed_rule_allows_alpha_equivalence():
     symtab = dict()
-    decls_prelude_extra = list(parse_ks_filename("src/runtime/prelude.ks")
-        ) + list(parse_ks_file("(edef add (Vec Float) (Tuple (Vec Float) (Vec Float)))"))
+    decls_prelude_extra = list(parse_ks_filename("src/runtime/prelude.ks")) + list(
+        parse_ks_file("(edef add (Vec Float) (Tuple (Vec Float) (Vec Float)))")
+    )
     type_propagate_decls(decls_prelude_extra, symtab)
 
     r = parse_rule_str('(rule "add2_to_mul$vf" (v : Vec Float) (add v v) (mul 2.0 v))', symtab)
-    e = parse_expr_string("(add (build 10 (lam (i : Integer) (to_float i))) (build 10 (lam (j : Integer) (to_float j))))")
+    e = parse_expr_string(
+        "(add (build 10 (lam (i : Integer) (to_float i))) (build 10 (lam (j : Integer) (to_float j))))"
+    )
     expected = parse_expr_string("(mul 2.0 (build 10 (lam (k : Integer) (to_float k))))")
     type_propagate_decls([e, expected], symtab)
     actual = sorted_rewrites(r, e)
     assert are_alpha_equivalent(utils.single_elem(actual), expected)
-=======
->>>>>>> 271d1317
+
 
 def test_parsed_rule_capture():
     symtab = dict()
