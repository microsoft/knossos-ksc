import numpy as np
import pytest

import ksc
from ksc.abstract_value import AbstractValue, ExecutionContext
from ksc.cost import compute_cost
from ksc.tracing.functions import math
from ksc.type import Type
<<<<<<< HEAD
from ksc.utils import translate_and_import, TensorShape, ScalarShape, ShapeType
=======
from ksc.utils import translate_and_import
from ksc.shape import Shape, TensorShape, ScalarShape, ShapeType
>>>>>>> e719a91b

def test_afe():
    ks_str = """
(edef div Float (Float Float))
(def cost$div Float ((a : Float) (b : Float)) 2.0)
(def shape$div Integer ((a : Float) (b : Float)) (tuple))
(edef add Float (Float Float))
(def cost$add Float ((a : Float) (b : Float)) 1.0)
(def shape$add Integer ((a : Float) (b : Float)) (tuple))

(def afe Float ((x : Float))
  (let (a (div 1.0 x))
    (div a (add 1.0 a))
  )
)
"""
    with ExecutionContext() as ctx:
        m = translate_and_import(__file__, ks_str, "abstract")
        m.afe(AbstractValue((), Type.Float))
    assert ctx.costs[None] == 5.1

def test_build():
    ks_str = """
(edef add Float (Float Float))
(def cost$add Float ((a : Float) (b : Float)) 1.0)
(def shape$add Integer ((a : Float) (b : Float)) (tuple))

(def vec_vec_add (Vec Float) ((a : (Vec Float)) (b : (Vec Float)))
  (build (size a) (lam (i : Integer) (add (index i a) (index i b))))
)
"""
    args = [
        AbstractValue(TensorShape((100,), ()), Type.Tensor(1, Type.Float)), 
        AbstractValue(TensorShape((100,), ()), Type.Tensor(1, Type.Float))
    ]
    cost = compute_cost(ks_str, "vec_vec_add", args)
    assert cost == 401.0 # (size_cost) + 100 + 100 * (two index and one add)

def test_outer_product():
    ks_str = """
(edef mul Float (Float Float))
(def cost$mul Float ((a : Float) (b : Float)) 2.0)
(def shape$mul Integer ((a : Float) (b : Float)) (tuple))
(def outer_product (Tensor 2 Float)
 ((var0 : (Tuple (Vec Float) (Vec Float))))
    (let (x (get$1$2 var0))
    (let (y (get$2$2 var0))
    (let (m (size x))
    (let (n (size y))
            (build m (lam (i : Integer)
              (build n (lam (j : Integer)
                (mul
                  (index i x)
                  (index j y)))))))))))
"""
    args = [AbstractValue((TensorShape((100,), ()), TensorShape((100,), ())), Type.Tuple(Type.Tensor(1, Type.Float), Type.Tensor(1, Type.Float)))]
    assert compute_cost(ks_str, "outer_product", args) == 50102.4


def test_sumbuild():
    ks_str = """
(edef add Float (Float Float))
(def cost$add Float ((a : Float) (b : Float)) 1.0)
(def shape$add Integer ((a : Float) (b : Float)) (tuple))

(def sum_of_vec Float ((a : (Vec Float)))
  (sumbuild (size a) (lam (i : Integer) (index i a)))
)
"""
    args = [AbstractValue.abstract_like(np.ones(100))]
    assert compute_cost(ks_str, "sum_of_vec", args) == 200 # 100 * (index_cost) + 99 (for add) + (size_cost)

def test_rot():
    ks_str = """
(edef mul Float (Float Float))
(def cost$mul Float ((a : Float) (b : Float)) 2.0)
(def shape$mul Integer ((a : Float) (b : Float)) (tuple))
(edef add Float (Float Float))
(def cost$add Float ((a : Float) (b : Float)) 1.0)
(def shape$add Integer ((a : Float) (b : Float)) (tuple))
(edef neg Float (Float))
(def cost$neg Float ((a : Float)) 1.0)
(def shape$neg Integer ((a : Float)) (tuple))

(def rot (Tuple (Vec Float) (Vec Float))
         ((var0 : (Tuple (Vec Float) (Vec Float) Float Float)))
    (let (x (get$1$4 var0))
    (let (y (get$2$4 var0))
    (let (c (get$3$4 var0))
    (let (s (get$4$4 var0))
    (let (n (size x))
      (tuple
        (build n (lam (var1 : Integer)
          (add
              (mul c (index var1 x))
              (mul s (index var1 y)))))
        (build n (lam (i : Integer)
          (add
              (mul (neg s) (index i x))
              (mul c (index i y))))))))))))
"""
    args = [
        AbstractValue.abstract_like((np.ones(100), np.ones(100), 1.1, 1.1))
    ]
    assert compute_cost(ks_str, "rot", args) == 1701.7

def compile_and_compute_cost(f, args, arg_context=None, exec_context=None):
    # We cannot use variable length arguments because we use
    # inspect.getfullargspec in jitting.py to get arg_names
    @ksc.trace
    def wrapper(args):
        return f(*args)
    o = wrapper(args)
    o.data # use jax backend
    ks_str = o.creator._jitted.combined_ks_str()
    args = [AbstractValue.from_data(args, context=arg_context)]
    return compute_cost(ks_str, "wrapper", args, exec_context)

@pytest.mark.parametrize("shape", [(3,), (3, 2), (3, 2, 5)])
def test_translate(shape):
    x_n = np.random.normal(0, 1, shape)
    y_n = np.random.normal(0, 1, shape)
    assert compile_and_compute_cost(
        lambda x, y: x + y,
        (x_n, y_n)
    ) == np.prod(shape)

@ksc.trace
def dense(x, weights):
    W, b = weights
    return math.broadcast_add(math.dot(x, W), b)

def test_dense_cost():
    W_n = np.random.normal(0, 1, (3, 4))
    b_n = np.random.normal(0, 1, (4,))
    x_n = np.random.normal(0, 1, (5, 3))
    assert compile_and_compute_cost(
        lambda x, weights: dense(x, weights),
        (x_n, (W_n, b_n))
    ) == (3 * 4 * 5 * 2) + (5 * 4)

def test_states():
    x1 = np.random.normal(0, 1, (3, 2))
    y1 = np.random.normal(0, 1, (3, 2))
    x2 = np.random.normal(0, 1, (3, 2, 5))
    y2 = np.random.normal(0, 1, (3, 2, 5))

    f = lambda x, y: x + y
    with ExecutionContext() as ctx:
        compile_and_compute_cost(f, (x1, y1), arg_context=1, exec_context=ctx)
        compile_and_compute_cost(f, (x2, y2), arg_context=2, exec_context=ctx)
    assert ctx.costs[1] == 3 * 2
    assert ctx.costs[2] == 3 * 2 * 5

def test_if_then_else():
    ks_str = """
(edef mul Integer (Integer Integer))
(def cost$mul Float ((a : Integer) (b : Integer)) 2.0)
(def shape$mul Integer ((a : Integer) (b : Integer)) (tuple))
(edef eq Bool (Float Float))
(def cost$eq Float ((a : Float) (b : Float)) 1.0)
(def shape$eq Integer ((a : Float) (b : Float)) (tuple))

(def select1 (Vec Integer) ((p : Bool) (x : (Vec Integer)))
  (if p
      (build (size x) (lam (i : Integer) (mul i 2)))  ; expensive branch cost 301
      (build (size x) (lam (i : Integer) (index i x)))   ; cheap branch cost 201
  )
)
(def select2 (Vec Integer) ((p : Bool) (x : (Vec Integer)))
  (if p
      (build (size x) (lam (i : Integer) (index i x)))
      (build (size x) (lam (i : Integer) (mul i 2)))
  )
)
(def select3 (Vec Integer) ((x : (Vec Integer)))
  (if (eq 0 0)
      (build (size x) (lam (i : Integer) (mul i 2)))
      (build (size x) (lam (i : Integer) (index i x)))
  )
)
"""
    cost1 = compute_cost(ks_str,
                         "select1",
                         [
                             AbstractValue(ScalarShape, Type.Bool),
                             AbstractValue(TensorShape((100,), ScalarShape), Type.Tensor(1, Type.Integer))
                         ]
    )
    cost2 = compute_cost(ks_str,
                         "select2",
                         [
                             AbstractValue(ScalarShape, Type.Bool),
                             AbstractValue(TensorShape((100,), ScalarShape), Type.Tensor(1, Type.Integer))
                         ]
    )
    cost3 = compute_cost(ks_str,
                         "select3",
                         [
                             AbstractValue(TensorShape((100,), ScalarShape), Type.Tensor(1, Type.Integer))
                         ]
    )
    assert cost1 == 302.0201
    assert cost1 == cost2
    assert cost3 < cost1<|MERGE_RESOLUTION|>--- conflicted
+++ resolved
@@ -6,12 +6,8 @@
 from ksc.cost import compute_cost
 from ksc.tracing.functions import math
 from ksc.type import Type
-<<<<<<< HEAD
-from ksc.utils import translate_and_import, TensorShape, ScalarShape, ShapeType
-=======
 from ksc.utils import translate_and_import
 from ksc.shape import Shape, TensorShape, ScalarShape, ShapeType
->>>>>>> e719a91b
 
 def test_afe():
     ks_str = """
