import pytest

from ksc.expr import Var, Const, Let, Lam, Call
from ksc.cav_subst import (
    replace_free_vars,
    replace_subtree,
    replace_subtrees,
    ReplaceLocationRequest,
    make_nonfree_var,
    get_node_at_location,
)
from ksc.parse_ks import parse_expr_string


def test_make_nonfree_var():
    assert make_nonfree_var("x", []) == Var("x_0")
    assert make_nonfree_var("x", [Var("x")]) == Var("x_0")
    assert make_nonfree_var("x", [Var("x_1")]) == Var("x_0")
    assert make_nonfree_var("x", [Var("x_0")]) == Var("x_1")
    assert make_nonfree_var("x_0", []) == Var("x_0_0")
    assert make_nonfree_var("x_1", [Var("x_1_0"), Var("x_1_1")]) == Var("x_1_2")
    assert make_nonfree_var("", [parse_expr_string("(if _0 _3 x)")]) == Var("_1")


def test_replace_free_vars():
    # Replaces Var
    e = parse_expr_string("(let (x (add y 1)) (mul x 2))")
    replaced = replace_free_vars(e, {"y": Var("z")})
    expected = parse_expr_string("(let (x (add z 1)) (mul x 2))")
    assert replaced == expected


def test_replace_free_vars_shadowing():
    e = parse_expr_string("(let (x (add x 1)) (mul x 2))")
    replaced = replace_free_vars(e, {"x": Var("z")})
    expected = parse_expr_string("(let (x (add z 1)) (mul x 2))")
    assert replaced == expected


def test_replace_subtrees():
    e = parse_expr_string("(foo x y z)")
    replaced = replace_subtrees(
        e,
        [ReplaceLocationRequest([2], Var("w")), ReplaceLocationRequest([1], Var("v"))],
    )
    expected = parse_expr_string("(foo x v w)")
    assert replaced == expected


def test_replace_subtrees_nested():
    e = parse_expr_string("(assert true (foo x y z))")
<<<<<<< HEAD
    parse_expr_string("(foo x y w)")
=======
>>>>>>> 345ac0c2
    path_to_call = (1,)
    path_to_z = (1, 2)
    assert isinstance(get_node_at_location(e, path_to_call), Call)
    assert get_node_at_location(e, path_to_z) == Var("z")
    with pytest.raises(ValueError, match="nested"):
        replace_subtrees(
            e,
            [
                ReplaceLocationRequest(path_to_z, Var("w")),
                ReplaceLocationRequest(path_to_call, Const(0)),
            ],
        )


def test_replace_subtree_avoids_capture():
    e = parse_expr_string("(let (x (if p a b)) (add x y))")
    # Replace the y with a subtree mentioning a free "x".
    # The "x" in the new subtree should not be captured by the bound "x"
    # (that is, it should have the same value as in "e"'s scope).
    new_subtree = parse_expr_string("(mul x 2)")
    path_to_y = (1, 1)
    assert get_node_at_location(e, path_to_y) == Var("y")
    replaced = replace_subtree(e, path_to_y, new_subtree)
    # Must rename the "x".
    new_var = make_nonfree_var(
        "x", [e]
    )  # No alpha-equivalence, so this is the name used.
    expected = parse_expr_string(
        f"(let ({new_var} (if p a b)) (add {new_var} (mul x 2)))"
    )
    assert replaced == expected


def test_replace_subtree_avoids_capturing_another():
    new_subtree = parse_expr_string("(mul x 2)")
    conflicting_var = make_nonfree_var("x", [new_subtree])  # But, this already exists
    assert conflicting_var.name == "x_0"
    e = parse_expr_string(f"(lam (x : Integer) (foo x_0 x y))")
    path_to_y = (0, 2)
    assert get_node_at_location(e, path_to_y) == Var("y")
    replaced = replace_subtree(e, path_to_y, new_subtree)
    new_var = (
        replaced.arg
    )  # No alpha-equivalence, so this is the name used; this has decl=True
    expected = parse_expr_string(
        f"(lam ({new_var}) (foo x_0 {new_var.name} (mul x 2)))"
    )
    assert new_var != conflicting_var
    assert replaced == expected


def test_replace_subtree_applicator_allows_capture():
    e = parse_expr_string("(let (x (if p a b)) (add x y))")
    # Replace the y with a subtree mentioning "x". But, here we want the new "x" to be the
    # x present in the same scope of y. This can be achieved by passing a lambda function:
    new_subtree = parse_expr_string("(mul x 2)")
    path_to_y = (1, 1)
    assert get_node_at_location(e, path_to_y) == Var("y")
    replaced = replace_subtree(e, path_to_y, Const(0), lambda _e1, _e2: new_subtree)
    expected = parse_expr_string("(let (x (if p a b)) (add x (mul x 2)))")
    assert replaced == expected


def test_replace_subtree_allows_inlining_call():
    # In the future this will become part of the inline-call rule,
    # but for now we merely test that replace_subtree supports it.
    e = parse_expr_string("(let (x (if p a b)) (foo x))")
    foo_impl = parse_expr_string("(lam (foo_arg : Float) (add x foo_arg))")
    path_to_call = (1,)
    assert type(get_node_at_location(e, path_to_call)) == Call

    def apply_to_argument(func, call):
        assert type(func) == Lam and type(call) == Call
        assert len(call.args) == 1  # More would require making a Tuple
        return Let(Var(func.arg.name), call.args[0], func.body)  # drop the type

    replaced = replace_subtree(e, path_to_call, foo_impl, apply_to_argument)
    new_var = make_nonfree_var("x", [e])
    expected = parse_expr_string(
        f"""(let ({new_var} (if p a b))  ; Bound variable renamed to avoid capturing "x" in foo_impl
    ; The call:
    (let (foo_arg {new_var}) ; Renaming applied to argument
      (add x foo_arg))) ; Renaming not applied to the "x" in foo_impl
   """
    )
    assert replaced == expected<|MERGE_RESOLUTION|>--- conflicted
+++ resolved
@@ -49,10 +49,6 @@
 
 def test_replace_subtrees_nested():
     e = parse_expr_string("(assert true (foo x y z))")
-<<<<<<< HEAD
-    parse_expr_string("(foo x y w)")
-=======
->>>>>>> 345ac0c2
     path_to_call = (1,)
     path_to_z = (1, 2)
     assert isinstance(get_node_at_location(e, path_to_call), Call)
