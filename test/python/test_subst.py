import pytest

from ksc.expr import Var, Const, Let, Lam, Call
from ksc.cav_subst import (
    replace_free_vars,
    replace_subtree,
    replace_subtrees,
    ReplaceLocationRequest,
    make_nonfree_var,
)
from ksc.parse_ks import parse_expr_string
from ksc import path
from ksc.path import Path, ExprWithPath


def get_node_at_location(e, p: Path):
    return ExprWithPath.from_expr(e, p).expr


def test_make_nonfree_var():
    assert make_nonfree_var("x", []) == Var("x_0")
    assert make_nonfree_var("x", [Var("x")]) == Var("x_0")
    assert make_nonfree_var("x", [Var("x_1")]) == Var("x_0")
    assert make_nonfree_var("x", [Var("x_0")]) == Var("x_1")
    assert make_nonfree_var("x_0", []) == Var("x_0_0")
    assert make_nonfree_var("x_1", [Var("x_1_0"), Var("x_1_1")]) == Var("x_1_2")
    assert make_nonfree_var("", [parse_expr_string("(if _0 _3 x)")]) == Var("_1")


def test_replace_free_vars():
    # Replaces Var
    e = parse_expr_string("(let (x (add y 1)) (mul x 2))")
    replaced = replace_free_vars(e, {"y": Var("z")})
    expected = parse_expr_string("(let (x (add z 1)) (mul x 2))")
    assert replaced == expected


def test_replace_free_vars_shadowing():
    e = parse_expr_string("(let (x (add x 1)) (mul x 2))")
    replaced = replace_free_vars(e, {"x": Var("z")})
    expected = parse_expr_string("(let (x (add z 1)) (mul x 2))")
    assert replaced == expected


def test_replace_subtrees():
    e = parse_expr_string("(foo x y z)")
    replaced = replace_subtrees(
        e,
        [
            ReplaceLocationRequest((path.call_args[2],), Var("w")),
            ReplaceLocationRequest((path.call_args[1],), Var("v")),
        ],
    )
    expected = parse_expr_string("(foo x v w)")
    assert replaced == expected


def test_replace_subtrees_nested():
    e = parse_expr_string("(assert true (foo x y z))")
    path_to_call = (path.assert_body,)
    path_to_z = (path.assert_body, path.call_args[2])
    assert isinstance(get_node_at_location(e, path_to_call), Call)
    assert get_node_at_location(e, path_to_z) == Var("z")
    with pytest.raises(ValueError, match="nested"):
        replace_subtrees(
            e,
            [
                ReplaceLocationRequest(path_to_z, Var("w")),
                ReplaceLocationRequest(path_to_call, Const(0)),
            ],
        )


def test_replace_subtree_avoids_capture():
    e = parse_expr_string("(let (x (if p a b)) (add x y))")
    # Replace the y with a subtree mentioning a free "x".
    # The "x" in the new subtree should not be captured by the bound "x"
    # (that is, it should have the same value as in "e"'s scope).
    new_subtree = parse_expr_string("(mul x 2)")
    path_to_y = (path.let_body, path.call_args[1])
    assert get_node_at_location(e, path_to_y) == Var("y")
    replaced = replace_subtree(e, path_to_y, new_subtree)
    # Must rename the "x".
    new_var = make_nonfree_var(
        "x", [e]
    )  # No alpha-equivalence, so this is the name used.
    expected = parse_expr_string(
        f"(let ({new_var} (if p a b)) (add {new_var} (mul x 2)))"
    )
    assert replaced == expected


def test_replace_subtree_avoids_capturing_another():
    new_subtree = parse_expr_string("(mul x 2)")
    conflicting_var = make_nonfree_var("x", [new_subtree])  # But, this already exists
    assert conflicting_var.name == "x_0"
    e = parse_expr_string(f"(lam (x : Integer) (foo x_0 x y))")
    path_to_y = (path.lam_body, path.call_args[2])
    assert get_node_at_location(e, path_to_y) == Var("y")
    replaced = replace_subtree(e, path_to_y, new_subtree)
<<<<<<< HEAD
    new_var = replaced.arg
    expected = parse_expr_string(
        f"(lam ({new_var.decl_str()}) (foo x_0 {new_var.name} (mul x 2)))"
    )
=======
    # Test exact equality without alpha-equivalence, using the name generated
    # (this has decl=True):
    new_var = replaced.arg
    expected = parse_expr_string(f"(lam {new_var} (foo x_0 {new_var.name} (mul x 2)))")
>>>>>>> 333c2ec4
    assert new_var != conflicting_var
    assert replaced == expected  # Exact, no alpha-equivalence


def test_replace_subtree_applicator_allows_capture():
    e = parse_expr_string("(let (x (if p a b)) (add x y))")
    # Replace the y with a subtree mentioning "x". But, here we want the new "x" to be the
    # x present in the same scope of y. This can be achieved by passing a lambda function:
    new_subtree = parse_expr_string("(mul x 2)")
    path_to_y = (path.let_body, path.call_args[1])
    assert get_node_at_location(e, path_to_y) == Var("y")
    replaced = replace_subtree(e, path_to_y, Const(0), lambda _e1, _e2: new_subtree)
    expected = parse_expr_string("(let (x (if p a b)) (add x (mul x 2)))")
    assert replaced == expected


def test_replace_subtree_allows_inlining_call():
    # In the future this will become part of the inline-call rule,
    # but for now we merely test that replace_subtree supports it.
    e = parse_expr_string("(let (x (if p a b)) (foo x))")
    foo_impl = parse_expr_string("(lam (foo_arg : Float) (add x foo_arg))")
    path_to_call = (path.let_body,)
    assert type(get_node_at_location(e, path_to_call)) == Call

    def apply_to_argument(func, call):
        assert type(func) == Lam and type(call) == Call
        assert len(call.args) == 1  # More would require making a Tuple
        return Let(Var(func.arg.name), call.args[0], func.body)  # drop the type

    replaced = replace_subtree(e, path_to_call, foo_impl, apply_to_argument)
    new_var = make_nonfree_var("x", [e])
    expected = parse_expr_string(
        f"""(let ({new_var} (if p a b))  ; Bound variable renamed to avoid capturing "x" in foo_impl
    ; The call:
    (let (foo_arg {new_var}) ; Renaming applied to argument
      (add x foo_arg))) ; Renaming not applied to the "x" in foo_impl
   """
    )
    assert replaced == expected<|MERGE_RESOLUTION|>--- conflicted
+++ resolved
@@ -98,17 +98,11 @@
     path_to_y = (path.lam_body, path.call_args[2])
     assert get_node_at_location(e, path_to_y) == Var("y")
     replaced = replace_subtree(e, path_to_y, new_subtree)
-<<<<<<< HEAD
+    # Test exact equality without alpha-equivalence, using the name generated
     new_var = replaced.arg
     expected = parse_expr_string(
         f"(lam ({new_var.decl_str()}) (foo x_0 {new_var.name} (mul x 2)))"
     )
-=======
-    # Test exact equality without alpha-equivalence, using the name generated
-    # (this has decl=True):
-    new_var = replaced.arg
-    expected = parse_expr_string(f"(lam {new_var} (foo x_0 {new_var.name} (mul x 2)))")
->>>>>>> 333c2ec4
     assert new_var != conflicting_var
     assert replaced == expected  # Exact, no alpha-equivalence
 
