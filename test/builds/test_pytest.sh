--- conflicted
+++ resolved
@@ -1,12 +1,7 @@
 set -e
 
 echo Installing dependencies...
-python3 -m pip install pytest numpy jax==0.1.57 jaxlib==0.1.37
-
-<<<<<<< HEAD
-python3 -m pip install pytest numpy torch
-=======
->>>>>>> e719a91b
+python3 -m pip install pytest numpy torch jax==0.1.57 jaxlib==0.1.37
 
 echo Installing ksc...
 cd ./src/python
