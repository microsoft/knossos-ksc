--- conflicted
+++ resolved
@@ -1,219 +1,199 @@
-// Copyright (c) Microsoft Corporation.
-// Licensed under the MIT license.
-module gmm
-
-<<<<<<< HEAD
-open System
-
-#if DiffSharp 
-
-//DiffSharp interface
-open F2K_DiffSharp
-
-#else
-
-//Knossos Interface
-open Knossos
-
-#endif
-
-// ---------------------------------------------------
-
-=======
-#if INTERACTIVE
-#load "../../src/f2k/Util.fs";;
-#load "../../src/f2k/Vector.fs";;
-#load "../../src/f2k/Knossos.fs";;
-#endif
-
-open Knossos
-open System
-
-// Stable computation of log(sum(exp v)))
->>>>>>> 9cc04fa9
-let logsumexp (a:Vec) =
-    let mx = max a
-    let semx = sum (expv (a - mx))
-    (log semx) + mx
-
-// Multivariate log gamma
-let log_gamma_distrib a p =
-    log (Math.PI ** (0.25*(float (p*(p-1))))) + 
-        sum (build p (fun j -> gammaLn (a + 0.5*(1. - (float j)))))
-
-// nth triangular number
-// map tri [0 1 2 3] = [0 1 3 6]
-let tri n = n * (n + 1) / 2
-
-
-<<<<<<< HEAD
-// Create lower triangular matrix from log-diagonal and lower triangle
-let makeQ (q : Vec) (l : Vec) =
-    let d = size q
-    build2 d d (fun i j ->
-        if i < j then
-            Float 0.0
-        else if i = j then
-            exp q.[i]
-        else
-            l.[tri (i - 1) + j]
-    )
-=======
-// Type of the Wishart prior parameters
-type Wishart = {
-    gamma:Double
-    m:Int32
-}
-
-// Type of a Gaussian,  parametrized by
-// mean and covariance, 
-// so that likelihood is
-//  det(2 pi * Sigma)^-1/2 * exp(-1/2 * (x - mu)' * inv(Sigma) * (x - mu)) 
-type Gaussian = {
-    mean : Vec;
-    cov : Mat;
-}
-
-// Type of the square root of a positive definite matrix,
-// Lower triangular, with positive entries on the diagonal,
-// parametrized by their logs
-type SqrtPosDefMat = {
-        log_diags : Vec   // Logs of diagonal entries (known positive)
-        off_diags : Vec   // Off-diagonal entries, count d*(d-1)/2
-    }
-    with 
-    // Frobenius norm of the Sqrt 
-    member this.froNorm () =  sqnorm (expv this.log_diags) + sqnorm this.off_diags
-
-    // Log of determinant of the Sqrt
-    member this.logDet () = sum this.log_diags
-
-// Create dense lower triangular matrix from log-diagonal and lower triangle
-// Row i=0 : [exp q0,      0,     0,       0,      0]
-// Row i=1 : [    l0, exp q1,     0,       0,      0]
-// Row i=2 : [    l1,     l2, exp q2,      0,      0]
-// Row i=3 : [    l3,     l4,     l5, exp q3,      0]
-// Row i=4 : [    l6,     l7,     l8,     l9, exp q4]
-type SqrtPosDefMat with member this.asMat () = 
-        let d = size this.log_diags
-        build2 d d (fun i j ->
-            if i < j then
-                0.0
-            else if i = j then
-                exp this.log_diags.[i]
-            else
-                this.off_diags.[tri (i-1) + j]
-        )
-
-let test_sqrtpd = 
-    let d = 3 in 
-    {
-        log_diags = rand d
-        off_diags = rand (tri d)
-    }
-    in test_sqrtpd.asMat()
-
-// Type of a Gaussian, parametrized by
-// mean and inverse-square-root of covariance, 
-// so that likelihood is factor (2pi)^(-dim/2) times
-//  det(Q) * exp(-1/2 * sumsq(Q * (x - mu)))
-type InvSqrtGaussian = {
-    mean : Vec
-    invSqrtCov : SqrtPosDefMat  // Inverse square root of covariance  
-} with
-    member this.dim() = size this.mean
-
-// Log likelihood of datum x under InvSqrtGaussian g
-// TODO: Add scaling (2pi^(-d/2)) back
-type InvSqrtGaussian with member this.log_likelihood (x : Vec) =
-    let Q = this.invSqrtCov.asMat ()
-    let del = x - this.mean
-    let mahal = sqnorm (mul Q del)
-    this.invSqrtCov.logDet() - 0.5 * mahal
-
-// Log of Wishart prior of an InvSqrtGaussian
-let log_wishart_prior (wishart:Wishart) (g:InvSqrtGaussian) =
-    let p = g.dim()
-    let n = p + wishart.m + 1
-    let C = (float (n*p))*((log wishart.gamma) - 0.5*(log 2.)) - (log_gamma_distrib (0.5*(float n)) p)
-
-    0.5*(sqr wishart.gamma)*g.invSqrtCov.froNorm() - (float wishart.m)*g.invSqrtCov.logDet() - C
-
-// ---------- Gaussian Mixture Model (GMM) ----------
-type GMM = 
-    {
-      log_alphas:Vec;              // Logs of mixture weights
-      components:InvSqrtGaussian[] // Gaussians
-    }
-    member this.dim() = size this.components.[0].mean
-    member this.num_components() = size this.log_alphas
->>>>>>> 9cc04fa9
-
-// Negative log likelihood of GMM
-let gmm_objective (gmm:GMM) (x:Vec) =
-    let K = gmm.num_components()
-    logsumexp( build K (fun k -> 
-        gmm.log_alphas.[k] + gmm.components.[k].log_likelihood x)) - 
-    (logsumexp gmm.log_alphas) +
-        0.5 * sum (build K (fun k -> gmm.components.[k].invSqrtCov.froNorm()))
-
-// Log of Wishart prior
-let gmm_log_wishart_prior (wishart:Wishart) (gmm:GMM) =
-    Array.sum <| Array.map (fun g -> log_wishart_prior wishart g) gmm.components
-
-// GMM with prior
-let gmm_with_prior x gmm wishart =
-    gmm_objective gmm x + gmm_log_wishart_prior wishart gmm
-
-
-// ------ TESTS
-
-let test_gmm = 
-    let d = 13 in
-    let k = 3 in
-    let rand_Gaussian () = 
-        {
-            mean = rand d
-            invSqrtCov = {
-                log_diags = rand d
-                off_diags = rand (tri d)
-            }
-        }
-    {
-        log_alphas = rand k 
-        components = Array.init k (fun _ -> rand_Gaussian ())
-    }
-
-let test_makeQ = test_gmm.components.[0].invSqrtCov.asMat()
-
-
-
-(* -- When we start probabilistic programming
-// Sample from GMM
-let gmm_sample (rng: RNG) (alphas:Vec) (means:Vec[]) (log_diags:Vec[]) (ls:Vec[]) =
-    let K = size alphas
-    let k = categorical_sample rng alphas
-    let InvSqrtSigma = makeQ log_diags.[k] ls.[k]
-    invSqrtGaussian_sample rng Q means.[k]   
-*)
-
-(*
-// Create upper triangular matrix from log-diagonal and upper triangle
-// Nasty and mutating, useful as an instance of something we *should* allow 
-// Row i=0 : [exp q0,     l0,     l1,     l2,     l3]
-// Row i=1 : [     0, exp q1,     l4,     l5,     l6]
-// Row i=2 : [     0,      0, exp q2,     l7,     l8]
-// Row i=3 : [     0,      0,      0, exp q3,     l9]
-// Row i=4 : [     0,      0,      0,      0, exp q4]
-let makeQt (log_diags : Vec) (l : Vec) =
-    let d = size q
-    let mutable l_index = 0
-    build2 d d (fun i j ->
-        if i > j then
-            0.0
-        else if i = j then
-            exp log_diags.[i]
-        else
-            l.[l_index++] // Assume existence of l_index++
-    ) 
-*)
+// Copyright (c) Microsoft Corporation.
+// Licensed under the MIT license.
+module gmm
+
+open System
+
+#if DiffSharp 
+
+//DiffSharp interface
+open F2K_DiffSharp
+
+#else
+
+#if INTERACTIVE
+#load "../../src/f2k/Util.fs";;
+#load "../../src/f2k/Vector.fs";;
+#load "../../src/f2k/Knossos.fs";;
+#endif
+
+//Knossos Interface
+open Knossos
+
+#endif
+
+// ---------------------------------------------------
+
+// Stable computation of log(sum(exp v)))
+let logsumexp (a:Vec) =
+    let mx = max a
+    let semx = sum (expv (a - mx))
+    (log semx) + mx
+
+// Multivariate log gamma
+let log_gamma_distrib a p =
+    log (Math.PI ** (0.25*(float (p*(p-1))))) + 
+        sum (build p (fun j -> gammaLn (a + 0.5*(1. - (float j)))))
+
+// nth triangular number
+// map tri [0 1 2 3] = [0 1 3 6]
+let tri n = n * (n + 1) / 2
+
+
+// Type of the Wishart prior parameters
+type Wishart = {
+    gamma:Double
+    m:Int32
+}
+
+// Type of a Gaussian,  parametrized by
+// mean and covariance, 
+// so that likelihood is
+//  det(2 pi * Sigma)^-1/2 * exp(-1/2 * (x - mu)' * inv(Sigma) * (x - mu)) 
+type Gaussian = {
+    mean : Vec;
+    cov : Mat;
+}
+
+// Type of the square root of a positive definite matrix,
+// Lower triangular, with positive entries on the diagonal,
+// parametrized by their logs
+type SqrtPosDefMat = {
+        log_diags : Vec   // Logs of diagonal entries (known positive)
+        off_diags : Vec   // Off-diagonal entries, count d*(d-1)/2
+    }
+    with 
+    // Frobenius norm of the Sqrt 
+    member this.froNorm () =  sqnorm (expv this.log_diags) + sqnorm this.off_diags
+
+    // Log of determinant of the Sqrt
+    member this.logDet () = sum this.log_diags
+
+// Create dense lower triangular matrix from log-diagonal and lower triangle
+// Row i=0 : [exp q0,      0,     0,       0,      0]
+// Row i=1 : [    l0, exp q1,     0,       0,      0]
+// Row i=2 : [    l1,     l2, exp q2,      0,      0]
+// Row i=3 : [    l3,     l4,     l5, exp q3,      0]
+// Row i=4 : [    l6,     l7,     l8,     l9, exp q4]
+type SqrtPosDefMat with member this.asMat () = 
+        let d = size this.log_diags
+        build2 d d (fun i j ->
+            if i < j then
+                0.0
+            else if i = j then
+                exp this.log_diags.[i]
+            else
+                this.off_diags.[tri (i-1) + j]
+        )
+
+let test_sqrtpd = 
+    let d = 3 in 
+    {
+        log_diags = rand d
+        off_diags = rand (tri d)
+    }
+    in test_sqrtpd.asMat()
+
+// Type of a Gaussian, parametrized by
+// mean and inverse-square-root of covariance, 
+// so that likelihood is factor (2pi)^(-dim/2) times
+//  det(Q) * exp(-1/2 * sumsq(Q * (x - mu)))
+type InvSqrtGaussian = {
+    mean : Vec
+    invSqrtCov : SqrtPosDefMat  // Inverse square root of covariance  
+} with
+    member this.dim() = size this.mean
+
+// Log likelihood of datum x under InvSqrtGaussian g
+// TODO: Add scaling (2pi^(-d/2)) back
+type InvSqrtGaussian with member this.log_likelihood (x : Vec) =
+    let Q = this.invSqrtCov.asMat ()
+    let del = x - this.mean
+    let mahal = sqnorm (mul Q del)
+    this.invSqrtCov.logDet() - 0.5 * mahal
+
+// Log of Wishart prior of an InvSqrtGaussian
+let log_wishart_prior (wishart:Wishart) (g:InvSqrtGaussian) =
+    let p = g.dim()
+    let n = p + wishart.m + 1
+    let C = (float (n*p))*((log wishart.gamma) - 0.5*(log 2.)) - (log_gamma_distrib (0.5*(float n)) p)
+
+    0.5*(sqr wishart.gamma)*g.invSqrtCov.froNorm() - (float wishart.m)*g.invSqrtCov.logDet() - C
+
+// ---------- Gaussian Mixture Model (GMM) ----------
+type GMM = 
+    {
+      log_alphas:Vec;              // Logs of mixture weights
+      components:InvSqrtGaussian[] // Gaussians
+    }
+    member this.dim() = size this.components.[0].mean
+    member this.num_components() = size this.log_alphas
+
+// Negative log likelihood of GMM
+let gmm_objective (gmm:GMM) (x:Vec) =
+    let K = gmm.num_components()
+    logsumexp( build K (fun k -> 
+        gmm.log_alphas.[k] + gmm.components.[k].log_likelihood x)) - 
+    (logsumexp gmm.log_alphas) +
+        0.5 * sum (build K (fun k -> gmm.components.[k].invSqrtCov.froNorm()))
+
+// Log of Wishart prior
+let gmm_log_wishart_prior (wishart:Wishart) (gmm:GMM) =
+    Array.sum <| Array.map (fun g -> log_wishart_prior wishart g) gmm.components
+
+// GMM with prior
+let gmm_with_prior x gmm wishart =
+    gmm_objective gmm x + gmm_log_wishart_prior wishart gmm
+
+
+// ------ TESTS
+
+let test_gmm = 
+    let d = 13 in
+    let k = 3 in
+    let rand_Gaussian () = 
+        {
+            mean = rand d
+            invSqrtCov = {
+                log_diags = rand d
+                off_diags = rand (tri d)
+            }
+        }
+    {
+        log_alphas = rand k 
+        components = Array.init k (fun _ -> rand_Gaussian ())
+    }
+
+let test_makeQ = test_gmm.components.[0].invSqrtCov.asMat()
+
+
+
+(* -- When we start probabilistic programming
+// Sample from GMM
+let gmm_sample (rng: RNG) (alphas:Vec) (means:Vec[]) (log_diags:Vec[]) (ls:Vec[]) =
+    let K = size alphas
+    let k = categorical_sample rng alphas
+    let InvSqrtSigma = makeQ log_diags.[k] ls.[k]
+    invSqrtGaussian_sample rng Q means.[k]   
+*)
+
+(*
+// Create upper triangular matrix from log-diagonal and upper triangle
+// Nasty and mutating, useful as an instance of something we *should* allow 
+// Row i=0 : [exp q0,     l0,     l1,     l2,     l3]
+// Row i=1 : [     0, exp q1,     l4,     l5,     l6]
+// Row i=2 : [     0,      0, exp q2,     l7,     l8]
+// Row i=3 : [     0,      0,      0, exp q3,     l9]
+// Row i=4 : [     0,      0,      0,      0, exp q4]
+let makeQt (log_diags : Vec) (l : Vec) =
+    let d = size q
+    let mutable l_index = 0
+    build2 d d (fun i j ->
+        if i > j then
+            0.0
+        else if i = j then
+            exp log_diags.[i]
+        else
+            l.[l_index++] // Assume existence of l_index++
+    ) 
+*)