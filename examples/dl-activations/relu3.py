import torch
from ksc.torch_utils import elementwise_apply, elementwise_apply_pt18

# BEGINDOC
def relu3(x: float) -> float:
    """
    Like ReLu, but smoother
    Like GeLu, but cheaper
  """
<<<<<<< HEAD
  if x < 0.0:
    return 0.0
  elif x < 1.0:
    return 1/3 * x ** 3
  else:
    return x - 2/3

@torch.jit.ignore
def mymap(f : str, x : torch.Tensor) -> torch.Tensor:
  pass

def vrelu3(x : torch.Tensor):
  return mymap("relu3", x)
#  return torch.tensor([relu3(xij) for xij in x.flatten()]).reshape(x.shape)
#  return torch.tensor([relu3(xij) for xij in x])
=======
    if x < 0.0:
        return 0.0
    elif x < 1.0:
        return 1 / 3 * x ** 3
    else:
        return x - 2 / 3


# ENDDOC

# run-bench: Knossos source
def vrelu3(x: torch.Tensor):
    return elementwise_apply(relu3, x)
>>>>>>> 271d1317


# run-bench: PyTorch reference implementation
def vrelu3_pytorch(x: torch.Tensor):
    mask1_inf = x > 1.0
    mask0_1 = (x > 0.0) & ~mask1_inf
    val_0_1 = 1 / 3 * x ** 3
    val_1_inf = x - 2 / 3

    return mask0_1 * val_0_1 + mask1_inf * val_1_inf


# run-bench: PyTorch "nice" implementation
def relu3_pytorch_nice(x: float) -> float:
    if x < 0.0:
        return 0.0 * x  # Needed for PyTorch, not for Knossos.  See [Note: zeros]
    elif x < 1.0:
        return 1 / 3 * x ** 3
    else:
        return x - 2 / 3


# Note: zeros
# Need to multiply by x for pytorch to get the gradient back through x.
# This is something of a long story, related to tracing.
# Sort of related discussion https://discuss.pytorch.org/t/custom-loss-function-error-element-0-of-tensors-does-not-require-grad-and-does-not-have-grad-fn/87944/16

<<<<<<< HEAD
def vrelu3_pytorch_nice(x : torch.Tensor):
  return torch.vmap(relu3_pytorch_nice, x)

# run-bench: Define a range of values at which to call the methods
def vrelu3_bench_configs():
  yield torch.randn((4,))
  yield torch.randn((16,))
=======

def vrelu3_pytorch_nice(x: torch.Tensor):
    return elementwise_apply(relu3_pytorch_nice, x)


# run-bench: Define a range of values at which to call the methods
def vrelu3_bench_configs():
    yield torch.randn((4, 4))
    yield torch.randn((16, 16))


>>>>>>> 271d1317
# yield torch.randn((256,256)) too slow to bench...


def plot_relu3(filename):
    import matplotlib.pyplot as plt
    import numpy as np

    t = torch.arange(-3, 3, step=0.1)

    plt.plot(t, vrelu3(t), "b")
    plt.plot(t, vrelu3_pytorch(t), "r--")
    plt.gca().set_aspect(1)
    print(f"Saving figure to {filename}")
    plt.savefig(filename)


def relu3_in_fcdnn():
    # Initialize the model using nn.Sequential
    model = nn.Sequential(
        OrderedDict(
            [
                ("fc1", nn.Linear(784, 256)),
                ("activation1", vrelu3),
                ("fc2", nn.Linear(256, 128)),
                ("bn2", nn.BatchNorm1d(num_features=128)),
                ("activation2", vrelu3),
                ("dropout", nn.Dropout(0.3)),
                ("fc3", nn.Linear(128, 64)),
                ("bn3", nn.BatchNorm1d(num_features=64)),
                ("activation3", vrelu3),
                ("logits", nn.Linear(64, 10)),
                ("logsoftmax", nn.LogSoftmax(dim=1)),
            ]
        )
    )

    # Run training
    train_model(model)<|MERGE_RESOLUTION|>--- conflicted
+++ resolved
@@ -7,13 +7,12 @@
     Like ReLu, but smoother
     Like GeLu, but cheaper
   """
-<<<<<<< HEAD
   if x < 0.0:
     return 0.0
   elif x < 1.0:
-    return 1/3 * x ** 3
+    return 1 / 3 * x ** 3
   else:
-    return x - 2/3
+    return x - 2 / 3
 
 @torch.jit.ignore
 def mymap(f : str, x : torch.Tensor) -> torch.Tensor:
@@ -23,21 +22,6 @@
   return mymap("relu3", x)
 #  return torch.tensor([relu3(xij) for xij in x.flatten()]).reshape(x.shape)
 #  return torch.tensor([relu3(xij) for xij in x])
-=======
-    if x < 0.0:
-        return 0.0
-    elif x < 1.0:
-        return 1 / 3 * x ** 3
-    else:
-        return x - 2 / 3
-
-
-# ENDDOC
-
-# run-bench: Knossos source
-def vrelu3(x: torch.Tensor):
-    return elementwise_apply(relu3, x)
->>>>>>> 271d1317
 
 
 # run-bench: PyTorch reference implementation
@@ -65,7 +49,6 @@
 # This is something of a long story, related to tracing.
 # Sort of related discussion https://discuss.pytorch.org/t/custom-loss-function-error-element-0-of-tensors-does-not-require-grad-and-does-not-have-grad-fn/87944/16
 
-<<<<<<< HEAD
 def vrelu3_pytorch_nice(x : torch.Tensor):
   return torch.vmap(relu3_pytorch_nice, x)
 
@@ -73,19 +56,6 @@
 def vrelu3_bench_configs():
   yield torch.randn((4,))
   yield torch.randn((16,))
-=======
-
-def vrelu3_pytorch_nice(x: torch.Tensor):
-    return elementwise_apply(relu3_pytorch_nice, x)
-
-
-# run-bench: Define a range of values at which to call the methods
-def vrelu3_bench_configs():
-    yield torch.randn((4, 4))
-    yield torch.randn((16, 16))
-
-
->>>>>>> 271d1317
 # yield torch.randn((256,256)) too slow to bench...
 
 
