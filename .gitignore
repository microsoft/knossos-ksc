--- conflicted
+++ resolved
@@ -1,4 +1,3 @@
-<<<<<<< HEAD
 # Visual Studio[ Code] state
 .vs/
 .vscode/
@@ -99,107 +98,4 @@
 
 # Ionide F# VS Code extension
 .fake
-.ionide
-=======
-# Visual Studio[ Code] state
-.vs/
-.vscode/
-.ionide/
-
-# Prerequisites
-*.d
-
-# Compiled Object files
-*.slo
-*.lo
-*.o
-*.obj
-obj/
-Debug/
-Release/
-
-# nuget packages
-/packages/
-
-# cabal
-/dist/
-/dist-newstyle/
-.ghc.environment.*
-
-# Precompiled Headers
-*.gch
-*.pch
-
-# Compiled Dynamic libraries
-*.so
-*.dylib
-*.dll
-
-# Fortran module files
-*.mod
-*.smod
-
-# Compiled Static libraries
-*.lai
-*.la
-*.a
-*.lib
-
-# Executables
-*.exe
-*.out
-*.app
-
-# Haskell stuff
-*~
-*#
-#*#
-*.bak
-*.BAK
-*.orig
-*.prof
-*.rej
-*.patch
-*.stackdump
-
-*.hi
-*.hi-boot
-*.o-boot
-*.p_o
-*.t_o
-*.debug_o
-*.thr_o
-*.thr_p_o
-*.thr_debug_o
-*.o
-*.a
-*.o.cmd
-*.depend*
-*.dyn_o
-*.dyn_hi
-
-# TeX
-users/simonpj/AD.dvi
-users/simonpj/AD.log
-users/simonpj/AD.aux
-users/simonpj/AD.fdb*
-users/simonpj/AD.fls
-users/simonpj/AD.xdv
-users/simonpj/AD.pdf
-*.synctex(busy)
-*.synctex.gz
-*.xcp
-
-# Misc
-etc/ks-vscode/node_modules/
-etc/ks-vscode/out/
-
-# Python byte-compiled / optimized / DLL files
-__pycache__/
-*.py[cod]
-*$py.class
-
-# Ionide F# VS Code extension
-.fake
-.ionide
->>>>>>> 970097c9
+.ionide