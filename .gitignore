--- conflicted
+++ resolved
@@ -90,10 +90,6 @@
 # Misc
 etc/ks-vscode/node_modules/
 etc/ks-vscode/out/
-<<<<<<< HEAD
-__pycache__/
-
-=======
 
 # Python byte-compiled / optimized / DLL files
 __pycache__/
@@ -102,5 +98,4 @@
 
 # Ionide F# VS Code extension
 .fake
-.ionide
->>>>>>> 3d078695
+.ionide