# Visual Studio[ Code] state
.vs/
.vscode/
.ionide/

# User-specific cmake config
user.cmake

# Prerequisites
*.d

# Compiled Object files
*.slo
*.lo
*.o
*.obj
obj/
Debug/
Release/
build/

# nuget packages
/packages/

# cabal
/dist/
/dist-newstyle/
.ghc.environment.*

# Precompiled Headers
*.gch
*.pch

# Compiled Dynamic libraries
*.so
*.dylib
*.dll

# Fortran module files
*.mod
*.smod

# Compiled Static libraries
*.lai
*.la
*.a
*.lib

# Executables
*.exe
*.out
*.app

# Haskell stuff
*~
*#
#*#
*.bak
*.BAK
*.orig
*.prof
*.rej
*.patch
*.stackdump

*.hi
*.hi-boot
*.o-boot
*.p_o
*.t_o
*.debug_o
*.thr_o
*.thr_p_o
*.thr_debug_o
*.o
*.a
*.o.cmd
*.depend*
*.dyn_o
*.dyn_hi

# TeX
doc/AD.dvi
doc/AD.log
doc/AD.aux
doc/AD.fdb*
doc/AD.fls
doc/AD.xdv
doc/AD.pdf
*.synctex(busy)
*.synctex.gz
*.xcp

# Misc
etc/ks-vscode/node_modules/
etc/ks-vscode/out/

# Python byte-compiled / optimized / DLL files
__pycache__/
*.py[cod]
*$py.class

# Ionide F# VS Code extension
.fake
.ionide

<<<<<<< HEAD
# ONNX generated prelude
etc/onnx-prelude-autogen.ks
=======
# Eggs
*.egg-info/
ksc-*.egg
>>>>>>> aa5adf43
<|MERGE_RESOLUTION|>--- conflicted
+++ resolved
@@ -104,11 +104,9 @@
 .fake
 .ionide
 
-<<<<<<< HEAD
 # ONNX generated prelude
 etc/onnx-prelude-autogen.ks
-=======
+
 # Eggs
 *.egg-info/
-ksc-*.egg
->>>>>>> aa5adf43
+ksc-*.egg