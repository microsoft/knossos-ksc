--- conflicted
+++ resolved
@@ -68,11 +68,6 @@
 gradSelFun i 1 = lmOne
 gradSelFun i n = Call (GradFun (SelFun i n) Fwd) (Tuple [])
 
-<<<<<<< HEAD
----------------------------
--- "User-defined" functions
----------------------------
-=======
 -----------------------
 -- Assertion
 
@@ -100,8 +95,9 @@
 -- diag sz (\i. e) = build sz (\i. deltaVec sz i e)
 pDiag sz d = mkSCall2 "diag" sz d
 
------------------------
->>>>>>> c000e33d
+---------------------------
+-- "User-defined" functions
+---------------------------
 pAdd, pMul :: TExpr Float -> TExpr Float -> TExpr Float
 pAdd a b = mkSCall2 "+" a b
 pMul a b = mkSCall2 "*" a b
