module Opt( optLets, optD, optE, simplify, test_opt ) where

import Lang
import Prim
import OptLet
import Text.PrettyPrint
import qualified Data.Set as S
import qualified Data.Map as M

import Debug.Trace
import Test.Hspec

---------------
optD :: Def -> Def
optD (Def f as r) = Def f as (simplify r)

simplify :: Expr -> Expr
simplify =  optE . optLets . optE . optLets
  -- Note the extra optLets, which gets simple things,
  -- notably lmOne, to their use sites
    
{- with that extra optE:
  
fun logsumexp`(x, dr)
  = assert (size( x ) == size( y ))
    build( size( x ),
           \i. exp( index( i, x ) )
               * ((1.0 / sum( build( size( x ), \i. exp( index( i, x ) ) ) ))
                  * dr) )

  and without
fun logsumexp`(x, dr)
  = assert (size( x ) == size( y ))
    sum( build( size( x ),
                \i. deltaVec( size( x ),
                              i,
                              exp( index( i, x ) )
                              * ((1.0 / sum( build( size( x ), \i. exp( index( i, x ) ) ) ))
                                 * dr) ) ) )

  -}
---------------
optE :: TExpr a -> TExpr a
optE (Tuple es)         = Tuple (map optE es)
optE (Var v)            = Var v
optE (Konst k)          = Konst k
optE (Lam v e)          = Lam v (optE e)
optE (App e1 e2)        = optApp (optE e1) (optE e2)
optE (Assert e1 e2)     = Assert (optE e1) (optE e2)
optE (Let var rhs body) = Let var (optE rhs) (optE body)
optE (If b t e)         = optIf (optE b) (optE t) (optE e)
optE e@(Call fun arg)   = case optCall fun opt_arg of
                            Nothing -> Call fun opt_arg
                            Just r  -> -- pprTrace "optCall"
                                       --   (vcat [ text "Before:" <+> ppr e
                                       --         , text "After: " <+> ppr r])
                                       optE r
                        where
                          opt_arg = optE arg

--------------
optApp :: TExpr (a->b) -> TExpr a -> TExpr b
optApp (Lam v e) a = Let v (optE a) (optE e)
optApp f a         = App f a

--------------
optIf :: TExpr Bool -> TExpr r -> TExpr r -> TExpr r
optIf (Konst (KBool True))  t e = t
optIf (Konst (KBool False)) t e = e
optIf (Let v r b)           t e = Let v r   (optIf b t e)
optIf (Assert e1 e2)        t e = Assert e1 (optIf e2 t e)
optIf e_cond e_then e_else
  | Just (ei, ej) <- isEqualityCall e_cond
  , Konst KZero   <- e_else
  = pDelta ei ej e_then
optIf b                     t e = If b t e

--------------
-- 'optCall' performs one rewrite, returning (Just e) if
-- it succeeds in rewriting, and Nothing if not
--
-- The same goes for optFun, optGradFun, etc

optCall :: Fun
        -> Expr   -- Argument, already optimised
        -> Maybe Expr
optCall fun (Let v r arg)   = Just (Let v r (Call fun arg))
optCall (LMFun lm)      arg = optLM lm arg
optCall (Fun f)         arg = optFun f arg
optCall (GradFun f Fwd) arg = optGradFun f arg
optCall _ _ = Nothing

-----------------------
optFun :: FunId -> Expr -> Maybe Expr
-- RULE:  sel_i_n (..., ei, ...)  ==>  ei
optFun (SelFun i _) (Tuple es)
  | i <= length es = Just (es !! (i-1))

-- RULE: x+0 = 0+x = x
optFun (SFun "+") (Tuple [x, Konst KZero]) = Just x
optFun (SFun "+") (Tuple [Konst KZero, y]) = Just y

-- RULE: (a1,a2) + (b1,b2) = (a1+a2, b1+b2)
optFun (SFun "+") (Tuple [Tuple es1, Tuple es2])
  | length es1 == length es2 = Just (Tuple (zipWith pAdd es1 es2))

-- RULE: x*0 = 0*x = 0
optFun (SFun "*") (Tuple [x, Konst KZero]) = Just (Konst KZero)
optFun (SFun "*") (Tuple [Konst KZero, y]) = Just (Konst KZero)

-- RULE: size (build (n, _)) = n
optFun (SFun "size") (Call (Fun (SFun "build")) (Tuple [n,_]))
  = Just n

-- RULE: size (x * y) = size(x)
optFun (SFun "size") (Call (Fun (SFun "*")) (Tuple [x,_]))
  = Just (mkSCall1 "size" x)

-- RULE: index j (build n f) = f j
optFun (SFun "index") (Tuple [ ei, arr ])
  | Call (Fun (SFun "build")) (Tuple [_, f]) <- arr
  , Lam i e <- f
  = Just (Let i ei e)

-- RULE: sum (build n (\i. if (i==ej) then v else 0)
--  = let i = ej in v
optFun (SFun "sum")   arg = optSum arg
optFun (SFun "build") (Tuple [sz, Lam i e2]) = optBuild sz i e2

optFun _ _ = Nothing

-----------------------
optSum :: TExpr (Vector a) -> Maybe (TExpr a)

-- sum (build n (\i. (e1,e2,...)))
--  = (sum (build n (\i.e1)), sum (build n (\i.e2)), ...)
optSum (Call (Fun (SFun "build")) (Tuple [n, Lam i (Tuple es)]))
   = Just $ Tuple (map (\e -> pSum (pBuild n (Lam i e))) es)

-- sum (diag sz f)  =  build sz f
optSum (Call (Fun (SFun "diag")) (Tuple [sz, f]))
  = Just $ pBuild sz f

-- sum (deltaVec sz i e) = e
optSum (Call (Fun (SFun "deltaVec")) (Tuple [_, _, e]))
  = Just e

optSum e = Nothing

-----------------------
optBuild :: TExpr Int -> Var -> TExpr a -> Maybe (TExpr (Vector a))

-- RULE: build sz (\i. delta i ex eb)  =  let i = ex in
--                                        deltaVec sz i eb
--       (if i is not free in ex)
-- NB: however, i might be free in eb
optBuild sz i e
  | Call (Fun (SFun "delta")) (Tuple [e1,e2,eb]) <- e
  , Just ex <- ok_eq e1 e2
  , i `notFreeIn` ex
  = Just $ Let i ex $ pDeltaVec sz (Var i) eb
  where
    -- We want this to work for both (\i. delta i j e)
    --                           and (\j. delta i j e)
    ok_eq (Var v) e2 | v == i = Just e2
    ok_eq e1 (Var v) | v == i = Just e1
    ok_eq _ _ = Nothing

-- RULE: build sz (\i. deltaVec sz i e)   = diag sz (\i. e)
optBuild sz i build_e
  | Call (Fun (SFun "deltaVec")) (Tuple [sz2, Var i2, e]) <- build_e
  , sz == sz2
  , i  == i2
  = Just $ pDiag sz (Lam i e)

<<<<<<< HEAD
-- build sz (\i. f e1 ... eN ...)  =
--    let tN = eN in
--    build sz (\i. f e1 .. tN ... )
-- { if i is not free in eN }
optBuild sz i e
  | Call (Fun (SFun f)) (Tuple [e1,e2]) <- e
  , is_expensive e2 -- try to apply only to "expensive" operations
  , i `notFreeIn` e2
  = Just $ Let tmp e2 $ pBuild sz (Lam i (Call (Fun (SFun f)) (Tuple [e1, (Var tmp)])))
  where
    tmp = newVarNotIn (pBuild sz (Lam i e)) -- slightly inefficient to reassemble outer expr here
    is_expensive (Var _) = False
    is_expensive (Konst _) = False
    is_expensive _ = True

optBuild _ _ _ = Nothing
=======
optBuild sz i e = Nothing
>>>>>>> d274145b


-----------------------
optGradFun :: FunId -> Expr -> Maybe Expr
-- Inline the definitions for grad(+), grad(*) etc

-- (+) :: (F,F) -> f
-- (D+)(x,y) :: (F,F) -o F
optGradFun (SFun "+") _ = Just (lmHCat [lmOne, lmOne])

optGradFun (SFun "*") (Tuple [x,y])
  = Just (lmHCat [lmScale y, lmScale x])

optGradFun (SFun "/") (Tuple [x,y])
  = Just (lmHCat [ lmScale (pDiv (kInt 1) y)
                 , lmScale (pNeg (pDiv x (pMul y y)))])
-- fst :: (a,b) -> a
-- Dfst(x,y) :: (a,b) -o a
optGradFun (SelFun i n) _ = Just (lmHCat [ if i == j then lmOne else lmZero
                                          | j <- [1..n] ])

optGradFun (SFun "sum") e
  = Just (lmBuildT (pSize e) (Lam (Simple "si") lmOne))

optGradFun (SFun "index") (Tuple [i,v])
  = Just (lmHCat [ lmZero
                 , lmBuildT (pSize v) (Lam (Simple "ii") (lmDelta (Var (Simple "ii")) i)) ])

optGradFun (SFun "neg") e = Just (lmScale (kFloat $ -1.0))

optGradFun (SFun "exp") e = Just (lmScale (pExp e))

optGradFun (SFun "log") e = Just (lmScale (pDiv (kFloat 1.0) e))

optGradFun _ _ = Nothing


--------------
optLM :: String -> Expr -> Maybe Expr
optLM "lmApply" (Tuple [f,a]) = optApply f a

optLM "lmTranspose" m = optTrans m

optLM "lmCompose" (Tuple [f,g])
  | isLMOne f  = Just g
  | isLMOne g  = Just f
  | isLMZero f = Just lmZero
  | isLMZero g = Just lmZero

  -- Scalar(x) . Scalar(y) = Scalar( xy )
  | Call (LMFun "lmScale") x <- f
  , Call (LMFun "lmScale") y <- g
  = Just (lmScale (pMul x y))

  -- (f . g) . h   =>   f . (g . h)
  | Call (LMFun "lmCompose") (Tuple [p1,p2]) <- f
  = optLM "lmCompose" (Tuple [p1, lmCompose p2 g])

  -- f . (g x h)   =>  (f . g) x (f . h)
  -- This duplicates f; we might want to take care
  | Call (LMFun "lmHCat") (Tuple qs) <- g
  = Just (lmHCat (map (lmCompose f) qs))

  | Call (LMFun "lmHCat") (Tuple ps) <- f
  , Call (LMFun "lmVCat")  (Tuple qs) <- g
  , length ps == length qs
  = Just (lmAdds (zipWith lmCompose ps qs))

optLM "lmVCat" (Tuple es)
  | all isLMZero es = Just lmZero

-- Add(0, x) = x = Add(x, 0)
optLM "lmAdd" (Tuple [p,q])
  | isLMZero p = Just q
  | isLMZero q = Just p
-- Add(Scale(x), Scale(y)) = Scale(Add(x,y))
  | Call (LMFun "lmScale") x <- p
  , Call (LMFun "lmScale") y <- q
  = Just (lmScale (pAdd x y))

-- Add(HCat(p1, p2, ...), HCat(q1, q2, ...)) = Hcat(Add(p1, q1), Add(p2, q2), ...)
optLM "lmAdd" (Tuple [Call (LMFun "lmHCat") (Tuple ps), Call (LMFun "lmHCat") (Tuple qs)])
  = Just (lmHCat (zipWith (\ pi qi -> lmAdds [pi, qi]) ps qs))

optLM fun arg = Nothing

--test_optLM :: () -> IO ()
test_opt () =
  hspec $ do
    describe "optLM tests" $ do
      it "lmAdd(S(x),S(y)) -> S(x+y)" $
        optLM "lmAdd" (Tuple [lmScale $ kFloat 1.3, lmScale $ kFloat 0.4])
        `shouldBe`
        Just (lmScale (mkSCall2 "+" (kFloat 1.3) (kFloat 0.4)))

      it "lmAdd(HCat) = HCat(lmAdd)" $
        optE (lmAdd (lmHCat (map kInt [1,2,3])) (lmHCat (map kInt [11,22,33])))
        `shouldBe`
        lmHCat [lmAdd (kInt 1) (kInt 11), lmAdd (kInt 2) (kInt 22), lmAdd (kInt 3) (kInt 33)]

---------------
optApply :: TExpr (LM a b) -> TExpr a -> Maybe (TExpr b)
optApply (Assert e1 e2) dx
  = Just (Assert e1 (lmApply e2 dx))

optApply (Call f es) dx
  = optApplyCall f es dx

optApply (Let v rhs body) dx
  = Just $
    Let v rhs $
    lmApply body dx

optApply (If b t e) dx
  = Just $ If b (lmApply t dx) (lmApply e dx)

optApply e dx
  = Nothing

------------------
optApplyCall :: Fun -> Expr      -- f args :: s -o t
             -> TExpr s          -- :: S
             -> Maybe (TExpr t)  -- :: T
-- Optimise (lmApply (fun arg) dx)
optApplyCall (LMFun "lmZero") _  dx = Just (Konst KZero)
optApplyCall (LMFun "lmOne")  _ dx = Just dx
optApplyCall (LMFun "lmAdd")  (Tuple [f,g]) dx
  = Just (pAdd (lmApply f dx) (lmApply g dx))

optApplyCall (LMFun "lmCompose") (Tuple [f,g]) dx
  = Just (lmApply f (lmApply g dx))

optApplyCall (LMFun "lmVCat") (Tuple es) dx
  = Just (Tuple [lmApply e dx | e <- es])

optApplyCall (LMFun "lmHCat") (Tuple es) dx
  = Just (foldr add (Konst KZero) (es `zip` [1..]))
  where
    n = length es

    add :: (Expr, Int) -> Expr -> Expr
    add (e,i) z = pAdd (lmApply e (pSel i n dx)) z

optApplyCall (LMFun "lmScale") x dx
  = Just (pMul x dx)

optApplyCall (LMFun "lmBuild") (Tuple [n, Lam i m]) dx
  = Just (pBuild n (Lam i (lmApply m dx)))

optApplyCall (LMFun "lmBuildT") (Tuple [n, Lam i m]) dx
  = Just (pSum (pBuild n (Lam i (lmApply m (pIndex (Var i) dx)))))

optApplyCall fun arg dx
  = Nothing


----------------------
optTrans :: TExpr (LM a b) -> Maybe (TExpr (LM b a))
-- Transpose an expression
optTrans (Var (Grad n d)) = Just (Var (Grad n (flipMode d)))
optTrans (Call f a)       = optTransCall f a
optTrans (Assert e1 e2)   = fmap (Assert e1) (optTrans e2)
optTrans (Let (Grad n d) rhs body)
  = Just $ Let (Grad n (flipMode d)) (lmTranspose rhs) $
    lmTranspose body
optTrans (Let var rhs body)
  = Just $ Let var rhs $
    lmTranspose body
optTrans (If b t e)
  = Just $ If b (lmTranspose t) (lmTranspose e)
optTrans e = error ("optTrans: " ++ render (ppr e))

optTransCall :: Fun -> Expr -> Maybe Expr
optTransCall (LMFun "lmZero") _  = Just lmZero
optTransCall (LMFun "lmOne")  _  = Just lmOne
optTransCall (LMFun "lmScale") e = Just (lmScale e)

optTransCall (LMFun "lmTranspose") e = Just e
optTransCall (LMFun "lmCompose") (Tuple [f,g])
  = Just (lmCompose (lmTranspose g) (lmTranspose f))
optTransCall (LMFun "lmAdd") (Tuple [f,g])
  = Just (lmAdd (lmTranspose f) (lmTranspose g))
optTransCall (LMFun "lmVCat") (Tuple es)
  = Just (lmHCat (map lmTranspose es))
optTransCall (LMFun "lmHCat") (Tuple es)
  = Just (lmVCat (map lmTranspose es))
optTransCall (LMFun "lmBuild") (Tuple [n, Lam i b])
  = Just (lmBuildT n (Lam i (lmTranspose b)))
optTransCall (LMFun "lmBuildT") (Tuple [n, Lam i b])
  = Just (lmBuild n (Lam i (lmTranspose b)))

optTransCall f a = Nothing
<|MERGE_RESOLUTION|>--- conflicted
+++ resolved
@@ -173,7 +173,6 @@
   , i  == i2
   = Just $ pDiag sz (Lam i e)
 
-<<<<<<< HEAD
 -- build sz (\i. f e1 ... eN ...)  =
 --    let tN = eN in
 --    build sz (\i. f e1 .. tN ... )
@@ -189,10 +188,7 @@
     is_expensive (Konst _) = False
     is_expensive _ = True
 
-optBuild _ _ _ = Nothing
-=======
 optBuild sz i e = Nothing
->>>>>>> d274145b
 
 
 -----------------------
