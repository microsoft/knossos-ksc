--- conflicted
+++ resolved
@@ -124,11 +124,7 @@
 #### Tensor
 
 `Tensor N` is a tensor of elements with the same type. Tensors are composable, so 
-<<<<<<< HEAD
-can contain any type, e.g. Tensor(2, Tuple(Float, String, Tensor(3, FLoat)))
-=======
 can contain any type, e.g. Tensor 2 (Tuple Float String (Tensor 3 Float))
->>>>>>> e719a91b
 
 The type declaration is simply: `(Tensor N Type)`. 
 
@@ -139,20 +135,6 @@
 ##### build
 
 Tensors need to be created algorithmically, either as the result of a
-<<<<<<< HEAD
-function or using the `(build Shape (lambda)))` construct. The parameter `N` has
-to be an integer or tuple of ints and the `Lambda` has to have only one `Shape` argument.
-
-Each element of _induction variable_ passed to the `Lambda` will have the range `[0,N[`, ie.
-zero inclusive, N exclusive.
-
-```
-; Creating a 10-element vector of floats, from 0.0 to 9.0
-(build 10 (lam (i : Integer) (to_float i)))
-; Creating a 5x7 matrix of ints
-(build (tuple 5 7) (lam ((i : Integer) (j : Integer)) i))
-```
-=======
 function or using the `build` construct.  Build takes a size and a lambda, e.g.
 ```lisp
 ; Creating a 7-element vector
@@ -169,7 +151,6 @@
 Each element of _induction variable_ passed to the lambda will have the range `[0,N[`, ie.
 zero inclusive, N exclusive.
 
->>>>>>> e719a91b
 
 ##### size
 
