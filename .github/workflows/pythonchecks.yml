--- conflicted
+++ resolved
@@ -42,8 +42,7 @@
 
     - name: Tiny bit of type-checking with mypy
       run: |
-<<<<<<< HEAD
-        mypy --follow-imports=silent src/python/ksc/torch_frontend.py src/python/ksc/type.py
+        mypy --follow-imports=silent src/python/ksc/torch_frontend.py src/python/ksc/type.py src/python/ksc/expr.py
     
     - name: Dependency Detection setup
       uses: actions/checkout@v2
@@ -61,7 +60,4 @@
       uses: ./.github/actions/dependency-detection
       with:
         token: ${{ github.token }}
-=======
-        mypy --follow-imports=silent src/python/ksc/torch_frontend.py src/python/ksc/type.py src/python/ksc/expr.py
->>>>>>> 95e85673
       